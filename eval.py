import json
import os
import glob
import logging
from collections import Counter
import random
from collections import OrderedDict, defaultdict
import numpy as np
from scipy.optimize import linear_sum_assignment as linear_assignment
import torch
from tqdm import tqdm
from coref_bucket_batch_sampler import BucketBatchSampler
from coref_analysis import print_predictions, error_analysis
from data import get_dataset
from utils import tensor_and_remove_empty, create_target_and_predict_matrix, calc_best_avg_f1, create_gold_matrix, try_measure_len, load_from_checkpoint, create_junk_gold_mentions
from conll import evaluate_conll
import wandb
logger = logging.getLogger(__name__)



def report_eval(args, eval_dataloader, eval_dataset, global_step, model, criterion, coref_threshold, cluster_threshold, thresh_delta=0.02):
    if args.local_rank == -1:  # Only evaluate when single GPU otherwise metrics may not average well
        results = evaluate(args, eval_dataloader, eval_dataset, model, criterion, str(global_step), coref_threshold, cluster_threshold, thresh_delta)
        if not args.is_debug:
            dict_to_log = {}
            for key, value in results.items():
                dict_to_log['eval_{}'.format(key)] = value
            wandb.log(dict_to_log, step=global_step)
        return results
    return None

def make_evaluation(model, criterion, eval_loader, eval_dataset, args):  
    # Evaluation 'no', 'specific', 'all', 'vanilla'
    if args.eval == 'specific':
        checkpoint = args.output_dir
        loaded_args = load_from_checkpoint(model, checkpoint, args.device)
        global_step = loaded_args['global_step']
        evaluate(args, eval_loader, model, criterion, global_step)
    elif args.eval == 'vanilla':
        evaluate(args, eval_loader, model, criterion, '0')
    elif args.eval == 'all':
        import time

        original_output_dir = args.output_dir.rstrip('/')
        args.output_dir = args.output_dir.rstrip('/') + '_eval'
        logger.info("Evaluation output is: %s", args.output_dir)

        evaluated = set()
        best_checkpoint = ''
        best_f1 = 0
        second_best_f1 = 0
        second_best_checkpoint = ''
        while True:
            if args.resume_from and not args.do_train:
                checkpoints_file = list(
                    os.path.dirname(c) for c in glob.glob(original_output_dir + '/model*.pt', recursive=True))
                checkpoints_dir = list(
                    os.path.dirname(c) for c in glob.glob(original_output_dir + '/**/model*.pt', recursive=True))
                checkpoints = set(checkpoints_dir+checkpoints_file)
            else:
                checkpoints = list(
                    os.path.dirname(c) for c in glob.glob(original_output_dir + '/**/model*.pt', recursive=True))
            checkpoints = [c for c in checkpoints if c not in evaluated]
            if args.eval_skip_until > 0:
                checkpoints = [c for c in checkpoints if int(c.split('-')[-1]) >= args.eval_skip_until]

            if len(checkpoints) > 0:
                logger.info("Evaluating the following checkpoints: %s", checkpoints)

                try:
                    for checkpoint in checkpoints:
                        loaded_args = load_from_checkpoint(model, args.resume_from, args.device)
                        global_step = int(loaded_args['global_step'])
                        coref_threshold = loaded_args['numbers']['coref_threshold']
                        cluster_threshold = loaded_args['numbers']['cluster_threshold']
                        thresh_delta = loaded_args['numbers']['thresh_delta']
                        results = report_eval(args, eval_loader, eval_dataset, global_step, model, criterion, coref_threshold, cluster_threshold, thresh_delta)
                        if results['avg_f1'] > best_f1:
                            best_checkpoint = checkpoint
                            best_f1 = results['avg_f1']
                        elif second_best_f1 < results['avg_f1'] < best_f1:
                            second_best_f1 = results['avg_f1']
                            second_best_checkpoint = checkpoint

                    evaluated.update(checkpoints)
                except Exception as e:
                    logger.error(
                        "Got an exception. Will sleep for {} and try again. {}".format(args.eval_sleep, repr(e)))
                    time.sleep(args.eval_sleep)
            else:
                logger.info("No new checkpoints. Best F1 is {} in checkpoint {}. Second best F1 is {} in checkpoint {}. Sleep for {} seconds.".format(
                    str(best_f1), best_checkpoint, str(second_best_f1), second_best_checkpoint, args.eval_sleep))
                if not args.is_debug:
                    dict_to_log = {}
                    dict_to_log['eval_best_f1'] = best_f1
                    dict_to_log['eval_best_f1_checkpoint'] = best_checkpoint
                    dict_to_log['eval_second_best_f1'] = second_best_f1
                    dict_to_log['eval_second_best_f1_checkpoint'] = second_best_checkpoint
                    wandb.log(dict_to_log, step=global_step)
                return True

def evaluate(args, eval_dataloader, eval_dataset, model, criterion, prefix="", coref_threshold=0.5, cluster_threshold=0.5, thresh_delta=0.02):  #TODO: use threshold when resuming from checkpoint rather than searching it
    if not os.path.exists(args.output_dir) and args.local_rank in [-1, 0]:
        os.makedirs(args.output_dir)

    # Eval!
    logger.info("***** Running evaluation {} *****".format(prefix))
    logger.info("  Num steps = %d", try_measure_len(eval_dataloader))
    logger.info("  Batch size = %d", args.eval_batch_size)
    losses = []
    losses_parts = {}
    batch_sizes = []
    all_cluster_logits_cpu = []
    all_coref_logits_cpu = []
    all_mention_logits_cpu = []
    all_cluster_logits_cuda = []
    all_input_ids = []
    all_coref_logits_cuda = []
    all_mention_logits_cuda = []
    all_gold_clusters = []
    all_gold_mentions = []

    for batch in tqdm(eval_dataloader, desc="Evaluating"):
        model.eval()

        sum_text_len = [sum(tl) for tl in batch['text_len']]
        gold_clusters = batch['clusters']


        gold_mentions_list = []
        # if len(gold_clusters) > 0: #TODO:
        gold_mentions_list = [list(set([tuple(m) for c in gc for m in c])) for gc in gold_clusters]
        if args.add_junk:
            gold_mentions_list, gold_mentions_vector = create_junk_gold_mentions(gold_mentions_list, sum_text_len, args.device)
        else:
            gold_mentions_vector = [torch.ones(len(gm), dtype=torch.float, device=args.device) for gm in gold_mentions_list]
        
        gold_matrix = create_gold_matrix(args.device, sum_text_len, args.num_queries, gold_clusters, gold_mentions_list)

<<<<<<< HEAD
        input_ids, input_mask, sum_text_len, gold_mentions, num_mentions = tensor_and_remove_empty(batch, gold_mentions_list, gold_clusters, args)
=======
        input_ids, input_mask, sum_text_len, gold_mentions, num_mentions = tensor_and_remove_empty(batch, gold_mentions_list, args)
>>>>>>> 930ee106
        if len(input_ids) == 0:
            continue
        max_mentions = torch.tensor(gold_mentions.shape[1]) if args.use_gold_mentions else sum_text_len.max()//2
        max_mentions = max_mentions.repeat([input_ids.shape[0], 1])
            
        with torch.no_grad():
            # orig_input_dim = input_ids.shape
            # input_ids = torch.reshape(input_ids, (1, -1))
            # input_mask = torch.reshape(input_mask, (1, -1))
<<<<<<< HEAD
            outputs = model(input_ids, max_mentions, input_mask, gold_mentions, gold_clusters, num_mentions)
            cluster_logits, coref_logits, mention_logits, mentions_list = \
                outputs['cluster_logits'], outputs['coref_logits'], outputs['mention_logits'], outputs['mentions']

            if args.use_topk_mentions:
                mentions_list = mentions_list.detach().cpu().numpy()
                mentions_list = [[(m[0], m[1]) for m in mentions_list[j] if m[0] != -1 and m[1] != -1] for j in range(mentions_list.shape[0])]
                gold_matrix, gold_mentions_vector = create_target_and_predict_matrix(gold_mentions_list, mentions_list, gold_matrix)
=======
            outputs = model(input_ids, max_mentions, input_mask, gold_mentions, num_mentions)
            cluster_logits, coref_logits, mention_logits = outputs['cluster_logits'], outputs['coref_logits'], outputs['mention_logits']
>>>>>>> 930ee106

            loss, loss_parts = criterion(outputs, {'clusters':gold_matrix, 'mentions':gold_mentions_vector})
            losses.append(loss.mean().detach().cpu())
            for key in loss_parts.keys():
                if key in losses_parts.keys() and len(losses_parts[key]) > 0:
                    losses_parts[key] += loss_parts[key]
                else:
                    losses_parts[key] = loss_parts[key]
            batch_sizes.append(loss.shape[0]) 

        all_gold_mentions += mentions_list
        all_input_ids += input_ids    
        all_gold_clusters += gold_clusters

        if args.add_junk:
            all_mention_logits_cuda += [ml.detach().clone() for ml in mention_logits]
            all_mention_logits_cpu += [ml.detach().cpu() for ml in mention_logits]
        all_cluster_logits_cuda += [cl.detach().clone() for cl in cluster_logits]
        all_coref_logits_cuda += [cl.detach().clone() for cl in coref_logits]
        all_cluster_logits_cpu += [cl.detach().cpu() for cl in cluster_logits]
        all_coref_logits_cpu += [cl.detach().cpu() for cl in coref_logits]

    eval_loss = np.average(losses, weights=batch_sizes)
    losses_parts = {key:np.average(losses_parts[key]) for key in losses_parts.keys()}

    pm, rm, f1m, p,r,f1, best_coref_threshold, best_cluster_threshold, metrics = calc_best_avg_f1(all_cluster_logits_cpu, all_coref_logits_cpu, all_mention_logits_cpu, all_gold_clusters, all_gold_mentions, coref_threshold, cluster_threshold, thresh_delta)

    print_predictions(all_cluster_logits_cuda, all_coref_logits_cuda, all_mention_logits_cuda, all_gold_clusters, all_gold_mentions, all_input_ids, coref_threshold, cluster_threshold, args, eval_dataset.tokenizer)
    prec_gold_to_one_pred, prec_pred_to_one_gold, avg_gold_split_without_perfect, avg_gold_split_with_perfect, \
        avg_pred_split_without_perfect, avg_pred_split_with_perfect, prec_biggest_gold_in_pred_without_perfect, \
            prec_biggest_gold_in_pred_with_perfect, prec_biggest_pred_in_gold_without_perfect, prec_biggest_pred_in_gold_with_perfect = \
                error_analysis(all_cluster_logits_cuda, all_coref_logits_cuda, all_mention_logits_cuda, all_gold_clusters, all_gold_mentions, all_input_ids, coref_threshold, cluster_threshold)

    results = {'loss': eval_loss,
               'avg_f1': f1,
               'coref_threshold': best_coref_threshold, 
               'cluster_threshold': best_cluster_threshold,
               'precision': p,
               'recall': r,  
               'mentions_avg_f1': f1m,
               'mentions_precision': pm,
               'mentions_recall': rm,  
               'prec_gold_to_one_pred': prec_gold_to_one_pred,  
               'prec_pred_to_one_gold': prec_pred_to_one_gold,  
               'avg_gold_split_without_perfect': avg_gold_split_without_perfect,  
               'avg_gold_split_with_perfect': avg_gold_split_with_perfect,  
               'avg_pred_split_without_perfect': avg_pred_split_without_perfect,  
               'avg_pred_split_with_perfect': avg_pred_split_with_perfect,  
               'prec_biggest_gold_in_pred_without_perfect': prec_biggest_gold_in_pred_without_perfect, 
               'prec_biggest_gold_in_pred_with_perfect': prec_biggest_gold_in_pred_with_perfect,  
               'prec_biggest_pred_in_gold_without_perfect': prec_biggest_pred_in_gold_without_perfect,  
               'prec_biggest_pred_in_gold_with_perfect': prec_biggest_pred_in_gold_with_perfect,  
               'prec_correct_mentions': metrics[0],
               'prec_gold': metrics[1],
               'prec_junk': metrics[2],
               'prec_correct_gold_clusters': metrics[3],
               'prec_correct_predict_clusters': metrics[4]} | losses_parts

    output_eval_file = os.path.join(args.output_dir, "eval_results.txt")
    with open(output_eval_file, "a") as writer:

        def out(s):
            logger.info(str(s))
            writer.write(str(s) + '\n')

        out("***** Eval results {} *****".format(prefix))

        for key in sorted(results.keys()):
            out("eval %s = %s" % (key, str(results[key])))
        
    return results<|MERGE_RESOLUTION|>--- conflicted
+++ resolved
@@ -138,11 +138,7 @@
         
         gold_matrix = create_gold_matrix(args.device, sum_text_len, args.num_queries, gold_clusters, gold_mentions_list)
 
-<<<<<<< HEAD
         input_ids, input_mask, sum_text_len, gold_mentions, num_mentions = tensor_and_remove_empty(batch, gold_mentions_list, gold_clusters, args)
-=======
-        input_ids, input_mask, sum_text_len, gold_mentions, num_mentions = tensor_and_remove_empty(batch, gold_mentions_list, args)
->>>>>>> 930ee106
         if len(input_ids) == 0:
             continue
         max_mentions = torch.tensor(gold_mentions.shape[1]) if args.use_gold_mentions else sum_text_len.max()//2
@@ -152,7 +148,6 @@
             # orig_input_dim = input_ids.shape
             # input_ids = torch.reshape(input_ids, (1, -1))
             # input_mask = torch.reshape(input_mask, (1, -1))
-<<<<<<< HEAD
             outputs = model(input_ids, max_mentions, input_mask, gold_mentions, gold_clusters, num_mentions)
             cluster_logits, coref_logits, mention_logits, mentions_list = \
                 outputs['cluster_logits'], outputs['coref_logits'], outputs['mention_logits'], outputs['mentions']
@@ -161,10 +156,6 @@
                 mentions_list = mentions_list.detach().cpu().numpy()
                 mentions_list = [[(m[0], m[1]) for m in mentions_list[j] if m[0] != -1 and m[1] != -1] for j in range(mentions_list.shape[0])]
                 gold_matrix, gold_mentions_vector = create_target_and_predict_matrix(gold_mentions_list, mentions_list, gold_matrix)
-=======
-            outputs = model(input_ids, max_mentions, input_mask, gold_mentions, num_mentions)
-            cluster_logits, coref_logits, mention_logits = outputs['cluster_logits'], outputs['coref_logits'], outputs['mention_logits']
->>>>>>> 930ee106
 
             loss, loss_parts = criterion(outputs, {'clusters':gold_matrix, 'mentions':gold_mentions_vector})
             losses.append(loss.mean().detach().cpu())
