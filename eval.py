--- conflicted
+++ resolved
@@ -103,177 +103,6 @@
     logger.info("***** Running evaluation {} *****".format(prefix))
     logger.info("  Num steps = %d", try_measure_len(eval_dataloader))
     logger.info("  Batch size = %d", args.eval_batch_size)
-<<<<<<< HEAD
-    best_losses = ()
-    best_all_cluster_logits_cuda = []
-    best_all_coref_logits_cuda = []
-    best_all_mention_logits_cuda = []
-    all_input_ids = []
-    all_gold_clusters = []
-    all_gold_mentions = []
-
-    input_ids_pads = torch.ones(1, args.max_segment_len, dtype=torch.int, device=args.device) * TOKENS_PAD
-    mask_pads = torch.zeros(1, args.max_segment_len, dtype=torch.int, device=args.device)
-    speaker_ids_pads = torch.ones(1, args.max_segment_len, args.max_num_speakers, dtype=torch.int, device=args.device) * SPEAKER_PAD
-
-    best = [-1, -1, -1]
-    best_metrics = []
-    best_threshold = None
-    thres_start = 0.05
-    thres_stop = 1
-    thres_step = 0.2
-    # thress = [0.05, 0.1, 0.3, 0.5, 0.7, 0.9]
-    thress = [0.05]
-
-    hung_matcher = build_matcher(args)
-
-    print('Searching for best threshold')
-    # for threshold in np.arange(thres_start, thres_stop, thres_step):
-    for threshold in thress:
-        print(f'Checking threshold {threshold}')
-        all_cluster_logits_cuda = []
-        all_coref_logits_cuda = []
-        all_mention_logits_cuda = []
-        losses = []
-        losses_parts = {}
-        query_cluster_confusion_matrix = np.zeros([args.num_queries, args.num_queries], dtype=int)
-        batch_sizes = []
-        evaluator = CorefEvaluator()
-        metrics = [0] * 5
-        for batch in tqdm(eval_dataloader, desc="Evaluating"):
-            if batch == []:
-                continue
-            model.eval()
-
-            sum_text_len = [sum(tl) for tl in batch['text_len']]
-            gold_clusters = batch['clusters']
-
-
-            gold_mentions_list = []
-            # if len(gold_clusters) > 0: #TODO:
-            gold_mentions_list = [list(set([tuple(m) for c in gc for m in c])) for gc in gold_clusters]
-            if args.add_junk:
-                gold_mentions_list, gold_mentions_vector = create_junk_gold_mentions(gold_mentions_list, sum_text_len, args.device)
-            else:
-                gold_mentions_vector = [torch.ones(len(gm), dtype=torch.float, device=args.device) for gm in gold_mentions_list]
-            
-            gold_matrix = create_gold_matrix(args.device, sum_text_len, args.num_queries, gold_clusters, gold_mentions_list)
-
-            input_ids, input_mask, sum_text_len, gold_mentions, num_mentions, speaker_ids, genre = tensor_and_remove_empty(batch, gold_mentions_list, args, input_ids_pads, mask_pads, speaker_ids_pads)
-            if len(input_ids) == 0:
-                continue
-            
-            if threshold == thres_start:
-                all_gold_mentions += gold_mentions_list
-                all_input_ids += input_ids    
-                all_gold_clusters += gold_clusters
-
-            with torch.no_grad():
-                mention_logits = []
-                outputs = model(input_ids, input_mask, gold_mentions, num_mentions, speaker_ids, genre)
-                cluster_logits, coref_logits = outputs['cluster_logits'], outputs['coref_logits']
-                
-                if args.add_junk:
-                    predicted_clusters = calc_predicted_clusters(cluster_logits.cpu().detach(), coref_logits.cpu().detach(), mention_logits.cpu().detach(),
-                                                                threshold, gold_mentions_list, args.is_max)
-                else:
-                    predicted_clusters = calc_predicted_clusters(cluster_logits.cpu().detach(), coref_logits.cpu().detach(), [],
-                                                                threshold, gold_mentions_list, args.is_max)
-                evaluator.update(predicted_clusters, gold_clusters)
-                targets = {'clusters':gold_matrix, 'mentions':gold_mentions_vector}
-                matched_predicted_cluster_id_real, matched_gold_cluster_id_real, _, _ = hung_matcher(outputs, targets)
-                for i, j in zip(matched_predicted_cluster_id_real[0], matched_gold_cluster_id_real[0]):
-                    query_cluster_confusion_matrix[i][j] += 1
-                loss, loss_parts = criterion(outputs, targets)
-                losses.append(loss.mean().detach().cpu())
-                for key in loss_parts.keys():
-                    if key in losses_parts.keys() and len(losses_parts[key]) > 0:
-                        losses_parts[key] += loss_parts[key]
-                    else:
-                        losses_parts[key] = loss_parts[key]
-                batch_sizes.append(loss.shape[0]) 
-            if args.add_junk:
-                all_mention_logits_cuda += [ml.detach().clone() for ml in mention_logits]
-            all_cluster_logits_cuda += [cl.detach().clone() for cl in cluster_logits]
-            all_coref_logits_cuda += [cl.detach().clone() for cl in coref_logits]
-        p, r, f1 = evaluator.get_prf()
-        if f1 > best[-1]:
-            best = p,r,f1
-            best_metrics = metrics
-            best_threshold = threshold
-            best_all_mention_logits_cuda = all_mention_logits_cuda
-            best_all_cluster_logits_cuda = all_cluster_logits_cuda
-            best_all_coref_logits_cuda = all_coref_logits_cuda
-            best_losses = (losses, losses_parts, batch_sizes)
-
-    losses = best_losses[0]
-    losses_parts = best_losses[1]
-    batch_sizes = best_losses[2]
-    eval_loss = np.average(losses, weights=batch_sizes)
-    losses_parts = {key:np.average(losses_parts[key]) for key in losses_parts.keys()}
-    threshold = best_threshold
-    metrics = best_metrics
-    p, r, f1 = best
-
-
-    print_predictions(best_all_cluster_logits_cuda, best_all_coref_logits_cuda, best_all_mention_logits_cuda, \
-        all_gold_clusters, all_gold_mentions, all_input_ids, threshold, args, eval_dataset.tokenizer)
-    prec_gold_to_one_pred, prec_pred_to_one_gold, avg_gold_split_without_perfect, avg_gold_split_with_perfect, \
-        avg_pred_split_without_perfect, avg_pred_split_with_perfect, prec_biggest_gold_in_pred_without_perfect, \
-            prec_biggest_gold_in_pred_with_perfect, prec_biggest_pred_in_gold_without_perfect, prec_biggest_pred_in_gold_with_perfect = \
-                error_analysis(best_all_cluster_logits_cuda, best_all_coref_logits_cuda, best_all_mention_logits_cuda, all_gold_clusters, \
-                    all_gold_mentions, all_input_ids, threshold, args.is_max)
-
-    non_zero_rows = np.where(np.sum(query_cluster_confusion_matrix, 1) > 0)[0]
-    non_zero_cols = np.where(np.sum(query_cluster_confusion_matrix, 0) > 0)[0]
-    print('rows - predict, cols - gt')
-    line_to_print = '   '
-    for i in non_zero_cols:
-        line_to_print += str(i) + ' ' + ('' if i>=10 else ' ')
-    print(line_to_print)
-    for i in non_zero_rows:
-        line_to_print = str(i) + ' ' + ('' if i>=10 else ' ')
-        for j in non_zero_cols:
-            line_to_print += str(query_cluster_confusion_matrix[i][j]) + ' ' + ('' if query_cluster_confusion_matrix[i][j]>=10 else ' ')
-        print(line_to_print)
-    
-
-
-    results = {'loss': eval_loss,
-               'avg_f1': f1,
-               'threshold': threshold,
-               'precision': p,
-               'recall': r,  
-               'prec_gold_to_one_pred': prec_gold_to_one_pred,  
-               'prec_pred_to_one_gold': prec_pred_to_one_gold,  
-               'avg_gold_split_without_perfect': avg_gold_split_without_perfect,  
-               'avg_gold_split_with_perfect': avg_gold_split_with_perfect,  
-               'avg_pred_split_without_perfect': avg_pred_split_without_perfect,  
-               'avg_pred_split_with_perfect': avg_pred_split_with_perfect,  
-               'prec_biggest_gold_in_pred_without_perfect': prec_biggest_gold_in_pred_without_perfect, 
-               'prec_biggest_gold_in_pred_with_perfect': prec_biggest_gold_in_pred_with_perfect,  
-               'prec_biggest_pred_in_gold_without_perfect': prec_biggest_pred_in_gold_without_perfect,  
-               'prec_biggest_pred_in_gold_with_perfect': prec_biggest_pred_in_gold_with_perfect,  
-               'prec_correct_mentions': metrics[0],
-               'prec_gold': metrics[1],
-               'prec_junk': metrics[2],
-               'prec_correct_gold_clusters': metrics[3],
-               'prec_correct_predict_clusters': metrics[4]} | losses_parts
-
-    output_eval_file = os.path.join(args.output_dir, "eval_results.txt")
-    with open(output_eval_file, "a") as writer:
-
-        def out(s):
-            logger.info(str(s))
-            writer.write(str(s) + '\n')
-
-        out("***** Eval results {} *****".format(prefix))
-
-        for key in sorted(results.keys()):
-            out("eval %s = %s" % (key, str(results[key])))
-
-    return results
-=======
     losses = []
     losses_parts = {}
     batch_sizes = []
@@ -294,4 +123,3 @@
     count_missed_pronouns = 0
     count_excess_mentions = 0
     count_excess_pronous = 0
->>>>>>> 597115a9
