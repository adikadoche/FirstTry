--- conflicted
+++ resolved
@@ -35,13 +35,9 @@
 
 def load_from_checkpoint(model, checkpoint_path, args=None, optimizer=None, amp=None):
     global_step = checkpoint_path.rstrip('/').split('-')[-1]
-<<<<<<< HEAD
     checkpoint = torch.load(checkpoint_path + '/model.step-' + global_step + '.pt', map_location=args.device)
     # if args is not None:
     #     args = checkpoint['args']
-=======
-    checkpoint = torch.load(os.path.join(checkpoint_path, 'model.step-{}.pt'.format(global_step)), map_location=device)
->>>>>>> 597115a9
     model_to_load = model.module if hasattr(model, 'module') else model  # Take care of distributed/parallel training
     model_to_load.load_state_dict(checkpoint['model'])
     if optimizer is not None:
@@ -256,42 +252,22 @@
 
     return clusters
 
-<<<<<<< HEAD
-def calc_best_avg_f1(all_cluster_logits, all_coref_logits, all_mention_logits, all_gold_clusters, all_gold_mentions, all_predicted_clusters, threshold):
-=======
 def calc_best_avg_f1(all_cluster_logits, all_coref_logits, all_mention_logits, all_gold_clusters, all_gold_mentions, is_max):
->>>>>>> 597115a9
     best = [-1, -1, -1]
     best_metrics = []
     best_threshold = None
     thres_start = 0.05
     thres_stop = 1
     thres_step = 0.05
-<<<<<<< HEAD
-    # for threshold in tqdm(np.arange(thres_start, thres_stop, thres_step), desc='Searching for best threshold'):
-    p, r, f1, metrics = evaluate_by_threshold(all_cluster_logits, all_coref_logits, all_mention_logits, all_gold_clusters, all_gold_mentions, all_predicted_clusters, threshold)
-    if f1 > best[-1]:
-        best = p,r,f1
-        best_metrics = metrics
-        best_threshold = threshold
-=======
     for threshold in tqdm(np.arange(thres_start, thres_stop, thres_step), desc='Searching for best threshold'):
         p, r, f1, metrics = evaluate_by_threshold(all_cluster_logits, all_coref_logits, all_mention_logits, all_gold_clusters, threshold, all_gold_mentions, is_max)
         if f1 > best[-1]:
             best = p,r,f1
             best_metrics = metrics
             best_threshold = threshold
->>>>>>> 597115a9
 
     return best + (best_metrics,)
 
-<<<<<<< HEAD
-def evaluate_by_threshold(all_cluster_logits, all_coref_logits, all_mention_logits, all_gold_clusters, all_gold_mentions, all_predicted_clusters, threshold):
-    evaluator = CorefEvaluator()
-    metrics = [0] * 5
-    for i, (cluster_logits, coref_logits, gold_clusters, gold_mentions, predicted_clusters) in enumerate(
-            zip(all_cluster_logits, all_coref_logits, all_gold_clusters, all_gold_mentions, all_predicted_clusters)):
-=======
 def evaluate_by_threshold(all_cluster_logits, all_coref_logits, all_mention_logits, all_gold_clusters, threshold, all_gold_mentions, is_max):
     evaluator = CorefEvaluator()
     metrics = [0] * 5
@@ -302,7 +278,6 @@
             predicted_clusters = calc_predicted_clusters(cluster_logits.unsqueeze(0), coref_logits.unsqueeze(0), mention_logits.unsqueeze(0), threshold, [gold_mentions], is_max)
         else:
             predicted_clusters = calc_predicted_clusters(cluster_logits.unsqueeze(0), coref_logits.unsqueeze(0), [], threshold, [gold_mentions], is_max)
->>>>>>> 597115a9
         # prec_correct_mentions, prec_gold, prec_junk, prec_correct_gold_clusters, prec_correct_predict_clusters = \
         #     get_more_metrics(predicted_clusters, gold_clusters, gold_mentions)  #TODO: predicted_clusters[0]?
         # metrics[0] += prec_correct_mentions / len(all_cluster_logits)
