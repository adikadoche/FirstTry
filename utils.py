import random
import os
from datetime import datetime
from time import time
from typing import List
# import git
import itertools
import torch
import numpy as np
import torch.distributed as dist
from tqdm import tqdm
from metrics import CorefEvaluator

from consts import NULL_ID_FOR_COREF

import logging
logger = logging.getLogger(__name__)



def save_checkpoint(args, global_step, threshold, model, optimizer, amp=None):
    # Save model checkpoint
    output_dir = os.path.join(args.output_dir, 'threshold-{}_checkpoint-{}'.format(threshold, global_step))
    if not os.path.exists(output_dir):
        os.makedirs(output_dir)
    model_to_save = model.module if hasattr(model, 'module') else model  # Take care of distributed/parallel training
    # model_to_save.save_pretrained(output_dir)
    torch.save(model_to_save.state_dict(), os.path.join(output_dir, 'model.step-{}.pt'.format(global_step)))
    torch.save(optimizer.state_dict(), os.path.join(output_dir, 'optimizer.pt'))
    if amp is not None:
        torch.save(amp.state_dict(), os.path.join(output_dir, 'amp.pt'))
    torch.save(args, os.path.join(output_dir, 'training_args.bin'))
    logger.info("Saved model checkpoint to %s", output_dir)


def load_from_checkpoint(model, checkpoint_path, device=None, optimizer=None, amp=None):
    global_step = checkpoint_path.rstrip('/').split('-')[-1]
    threshold = float(checkpoint_path.rstrip('/').split('-')[-2].split('_')[0])
    model_to_load = model.module if hasattr(model, 'module') else model  # Take care of distributed/parallel training
    try:
        model_to_load.load_state_dict(torch.load(checkpoint_path + '/model.step-' + global_step + '.pt', map_location=device))
    except Exception as e:
        logger.error(e)
        model_to_load.load_state_dict(
            torch.load(checkpoint_path + '/model.step-' + global_step + '.pt', map_location=device), strict=False)
    if optimizer is not None:
        opt_path = os.path.join(checkpoint_path, 'optimizer.pt')
        if os.path.exists(opt_path):
            optimizer.load_state_dict(torch.load(opt_path, map_location=device))
            # TODO make this more robust for different trees of states
            for state in optimizer.state.values():
                for k, v in state.items():
                    if torch.is_tensor(v):
                        state[k] = v.to(device)
    if amp is not None:
        amp.load_state_dict(torch.load(os.path.join(checkpoint_path, 'amp.pt')))
    return {'global_step':global_step, 'threshold':threshold}


def extract_clusters(gold_clusters):
    gold_clusters = [tuple(tuple(m) for m in gc if NULL_ID_FOR_COREF not in m) for gc in gold_clusters.tolist()]
    gold_clusters = [cluster for cluster in gold_clusters if len(cluster) > 0]
    return gold_clusters


def extract_mentions_to_predicted_clusters_from_clusters(gold_clusters):
    mention_to_gold = {}
    for gc in gold_clusters:
        for mention in gc:
            mention_to_gold[tuple(mention)] = gc
    return mention_to_gold


def extract_clusters_for_decode(mention_to_antecedent):
    mention_to_antecedent = sorted(mention_to_antecedent)
    mention_to_cluster = {}
    clusters = []
    for mention, antecedent in mention_to_antecedent:
        if antecedent in mention_to_cluster:
            cluster_idx = mention_to_cluster[antecedent]
            clusters[cluster_idx].append(mention)
            mention_to_cluster[mention] = cluster_idx

        else:
            cluster_idx = len(clusters)
            mention_to_cluster[mention] = cluster_idx
            mention_to_cluster[antecedent] = cluster_idx
            clusters.append([antecedent, mention])
    clusters = [tuple(cluster) for cluster in clusters]
    return clusters, mention_to_cluster


def mask_tensor(t, mask):
    t = t + ((1.0 - mask.float()) * -10000.0)
    t = torch.clamp(t, min=-10000.0, max=10000.0)
    return t


# def write_meta_data(output_dir, args):
#     output_path = os.path.join(output_dir, "meta.json")
#     repo = git.Repo(search_parent_directories=True)
#     hexsha = repo.head.commit.hexsha
#     ts = time()
#     print(f"Writing {output_path}")
#     with open(output_path, mode='w') as f:
#         json.dump(
#             {
#                 'git_hexsha': hexsha,
#                 'args': {k: str(v) for k, v in args.__dict__.items()},
#                 'date': datetime.fromtimestamp(ts).strftime('%Y-%m-%d %H:%M:%S')
#             },
#             f,
#             indent=4,
#             sort_keys=True)
#         print(file=f)



def is_dist_avail_and_initialized():
    if not dist.is_available():
        return False
    if not dist.is_initialized():
        return False
    return True


def get_world_size():
    if not is_dist_avail_and_initialized():
        return 1
    return dist.get_world_size()


def reduce_dict(input_dict, average=True):
    """
    Args:
        input_dict (dict): all the values will be reduced
        average (bool): whether to do average or sum
    Reduce the values in the dictionary from all processes so that all processes
    have the averaged results. Returns a dict with the same fields as
    input_dict, after reduction.
    """
    world_size = get_world_size()
    if world_size < 2:
        return input_dict
    with torch.no_grad():
        names = []
        values = []
        # sort the keys so that they are consistent across processes
        for k in sorted(input_dict.keys()):
            names.append(k)
            values.append(input_dict[k])
        values = torch.stack(values, dim=0)
        dist.all_reduce(values)
        if average:
            values /= world_size
        reduced_dict = {k: v for k, v in zip(names, values)}
    return reduced_dict

def create_gold_matrix(device, doc_len, num_queries, gold_clusters, gold_mentions: List):
    if gold_mentions is None:
        gold_per_token = torch.zeros(num_queries, doc_len, device=device)
        for cluster_id, cluster in enumerate(gold_clusters):
            for start, end in cluster:
                gold_per_token[cluster_id, start: end + 1] = 1
    else:
        gold_per_token_batch = []
        for i in range(len(gold_clusters)):
            gold_per_token = torch.zeros(num_queries, len(gold_mentions[i]), device=device)
            if num_queries < len(gold_clusters[i]):
                logger.info("in utils, exceeds num_queries with length {}".format(len(gold_clusters[i])))
            for cluster_id, cluster in enumerate(gold_clusters[i]):
                if cluster_id >= num_queries:
                    continue
                for mention in cluster:
                    mention_index = gold_mentions[i].index(tuple(mention))
                    assert mention_index >= 0
                    gold_per_token[cluster_id, mention_index] = 1
            # if gold_per_token.shape[1] == 0:
            #     logger.info("size of gold_cluster {}, size of gold matrix {}".format(len(gold_clusters[i]), gold_per_token.shape))
            gold_per_token_batch.append(gold_per_token)

    return gold_per_token_batch

def make_mentions_from_clustered_tokens(self, coref_logits):
    pass

def calc_predicted_clusters(cluster_logits, coref_logits, mention_logits, threshold, gold_mentions: List):
    # when we are using gold mentions, we get coref_logits at the size of the gold mentions ([bs, clusters, gold_mentions]) (because we know they are mentions, what we are predicting is the clustering)
    
    bs = cluster_logits.shape[0]

    if gold_mentions is None:
        cluster_bools = cluster_logits.numpy() >= threshold #TODO: should the cluster and coref share the same threshold?
        coref_bools = coref_logits.numpy() >= threshold

        true_coref_indices = np.asarray(np.where(coref_bools)).T
        cluster_id_to_tokens = {k: list(v) for k, v in itertools.groupby(sorted(true_coref_indices, key=lambda x: x[-1]), lambda x: x[-1])}

        bsz, num_of_clusters, _ = coref_bools.shape
        clusters = []
        for i in range(0, num_of_clusters):
            current_cluster = []

            first_token_index = None
            for token_index, token_logit in enumerate(coref_bools[0, i]):
                if token_logit:
                    if first_token_index is None:
                        first_token_index = token_index
                elif first_token_index is not None:
                    current_cluster.append((first_token_index, token_index-1))
                    first_token_index = None

            if first_token_index is not None:
                current_cluster.append((first_token_index, token_index))

            if len(current_cluster) > 0:
                clusters.append(current_cluster)
    else:
        cluster_bools = cluster_logits.squeeze(-1).numpy() >= threshold #TODO: should the cluster and coref share the same threshold?
        clusters = []
        for i in range(bs):
            cur_cluster_bool = cluster_bools[i]
            cur_coref_logits = coref_logits[i]
            
            cur_mention_bools = mention_logits[i].squeeze(-1).numpy() >= threshold
            
            cur_mention_bools = np.tile(cur_mention_bools.reshape([1, 1, -1]), (1, cur_cluster_bool.shape[0], 1))
            cur_cluster_bool = np.tile(cur_cluster_bool.reshape([1, -1, 1]), (1, 1, cur_coref_logits.shape[-1]))
            cluster_mention_mask = cur_mention_bools & cur_cluster_bool

            cluster_mention_mask = cluster_mention_mask.astype(int)
            
            coref_logits_after_cluster_bool = np.multiply(cluster_mention_mask, cur_coref_logits.unsqueeze(0))
            max_coref_score, max_coref_cluster_ind = coref_logits_after_cluster_bool[0].max(-2) #[gold_mention] choosing the index of the best cluster per gold mention
            coref_bools = max_coref_score >= threshold #[gold_mention] is the chosen cluster's score passes the threshold

            true_coref_indices = np.where(coref_bools)[0] #indices of the gold mention that their clusters pass threshold
            max_coref_cluster_ind_filtered = max_coref_cluster_ind[coref_bools] #index of the best clusters per gold mention, if it passes the threshold

            cluster_id_to_tokens = {k: list(v) for k, v in itertools.groupby(sorted(list(zip(true_coref_indices, max_coref_cluster_ind_filtered.numpy())), key=lambda x: x[-1]), lambda x: x[-1])}

            b_clusters = []

            for gold_mentions_inds in cluster_id_to_tokens.values():
                current_cluster = []
                for mention_id in gold_mentions_inds:
                    try:
                        current_cluster.append(gold_mentions[i][mention_id[0]])
                    except:
                        print('here')
                b_clusters.append(current_cluster)
            clusters.append(b_clusters)

    return clusters

def calc_best_avg_f1(all_cluster_logits, all_coref_logits, all_mention_logits, all_gold_clusters, all_gold_mentions):
    best = [-1, -1, -1]
    best_metrics = []
    best_threshold = None
    thres_start = 0.05
    thres_stop = 1
    thres_step = 0.05
    for threshold in tqdm(np.arange(thres_start, thres_stop, thres_step), desc='Searching for best threshold'):
        p, r, f1, metrics = evaluate_by_threshold(all_cluster_logits, all_coref_logits, all_mention_logits, all_gold_clusters, threshold, all_gold_mentions)
        if f1 > best[-1]:
            best = p,r,f1
            best_metrics = metrics
            best_threshold = threshold

    return best + (best_threshold,) + (best_metrics,)

def evaluate_by_threshold(all_cluster_logits, all_coref_logits, all_mention_logits, all_gold_clusters, threshold, all_gold_mentions):
    evaluator = CorefEvaluator()
    metrics = [0] * 5
    for i, (cluster_logits, coref_logits, mention_logits, gold_clusters, gold_mentions) in enumerate(
            zip(all_cluster_logits, all_coref_logits, all_mention_logits, all_gold_clusters, all_gold_mentions)):
        predicted_clusters = calc_predicted_clusters(cluster_logits.unsqueeze(0), coref_logits.unsqueeze(0), mention_logits.unsqueeze(0), threshold, [gold_mentions])
        # prec_correct_mentions, prec_gold, prec_junk, prec_correct_gold_clusters, prec_correct_predict_clusters = \
        #     get_more_metrics(predicted_clusters, gold_clusters, gold_mentions)  #TODO: predicted_clusters[0]?
        # metrics[0] += prec_correct_mentions / len(all_cluster_logits)
        # metrics[1] += prec_gold / len(all_cluster_logits)
        # metrics[2] += prec_junk / len(all_cluster_logits)
        # metrics[3] += prec_correct_gold_clusters / len(all_cluster_logits)
        # metrics[4] += prec_correct_predict_clusters / len(all_cluster_logits)
        evaluator.update(predicted_clusters, [gold_clusters])
    p, r, f1 = evaluator.get_prf()
    return p, r, f1, metrics

def get_more_metrics(predicted_clusters, gold_clusters, gold_mentions):
    prec_correct_mentions, prec_gold, prec_junk, prec_correct_gold_clusters, prec_correct_predict_clusters = 0,0,0,0,0
    real_gold_mentions = [m for c in gold_clusters for m in c]
    junk_gold_mentions = [m for m in gold_mentions if m not in real_gold_mentions]
    predicted_mentions = [m for c in predicted_clusters for m in c]

    if len(predicted_mentions)==0:
        if len(real_gold_mentions)>0:
            prec_correct_mentions = 0
            prec_gold = 0
        else:
            prec_correct_mentions = 1
            prec_gold = 1
        if len(junk_gold_mentions)>0:
            prec_junk = 0
        else:
            prec_junk = 1
    else:
        prec_correct_mentions = len([m for m in predicted_mentions if m in real_gold_mentions]) / len(predicted_mentions)
        if len(real_gold_mentions) == 0:
            prec_gold = 1
        else:
            prec_gold = len([m for m in real_gold_mentions if m in predicted_mentions]) / len(real_gold_mentions)
        if len(junk_gold_mentions) == 0:
            prec_junk = 1
        else:
            prec_junk = len([m for m in junk_gold_mentions if m in predicted_mentions]) / len(junk_gold_mentions)

    if len(predicted_clusters) == 0:
        if len(gold_clusters) > 0:
            prec_correct_gold_clusters = 0
            prec_correct_predict_clusters = 0
        else:
            prec_correct_gold_clusters = 1
            prec_correct_predict_clusters = 1
    else:
        prec_correct_predict_clusters = len([c for c in predicted_clusters if c in gold_clusters]) / len(predicted_clusters)
        if len(gold_clusters) > 0:
            prec_correct_gold_clusters = len([c for c in gold_clusters if c in predicted_clusters]) / len(gold_clusters)
        else:
            prec_correct_gold_clusters = 1

    return prec_correct_mentions, prec_gold, prec_junk, prec_correct_gold_clusters, prec_correct_predict_clusters

def try_measure_len(iter):
    try:
        return len(iter)
    except:
        return -1



def create_junk_gold_mentions(gold_mentions, text_len, device):
    all_mentions = []
    real_mentions_bools = []
    for i in range(len(gold_mentions)):
        num_mentions = len(gold_mentions[i])
        if num_mentions == 0:
            num_junk_mentions = random.randint(0, int(text_len[i]/5))
        else:
            num_junk_mentions = random.randint(0, min(num_mentions*2, int(text_len[i]/5)))

        junk_start_indices = np.random.permutation(range(text_len[i]))[:num_junk_mentions]
        junk_end_indices = [min(start + random.randint(0, 5), text_len[i]-1) for start in junk_start_indices]
        only_junk_mentions = [tuple((junk_start_indices[i], junk_end_indices[i])) for i in range(len(junk_start_indices))]
        only_junk_mentions = [f for f in only_junk_mentions if f not in gold_mentions[i]]

        unite_mentions = gold_mentions[i] + only_junk_mentions
        indices = list(range(len(unite_mentions)))
        random.shuffle(indices)
        all_mentions.append([unite_mentions[ind] for ind in indices])
        real_mentions_bools.append(torch.tensor([int(ind < len(gold_mentions[i])) for ind in indices], dtype=torch.float, device=device))

    return all_mentions, real_mentions_bools


<<<<<<< HEAD
def tensor_and_remove_empty(batch, gold_mentions, args):
    input_ids, input_mask, sum_text_len, gold_clusters, speaker_ids, genre, new_gold_mentions = [], [], [], [], [], [], []
    for i in range(len(gold_mentions)):
        if len(gold_mentions[i]) > 0:
            input_ids.append(torch.tensor(batch['input_ids'][i]).to(args.device))
            input_mask.append(torch.tensor(batch['input_mask'][i]).to(args.device))
            speaker_ids.append(torch.tensor(batch['speaker_ids'][i]).to(args.device))
            genre.append(torch.tensor(batch['genre'][i]).to(args.device))
            sum_text_len.append(sum(batch['text_len'][i]))
            gold_clusters.append(batch['clusters'][i])
            new_gold_mentions.append(gold_mentions[i])
    return input_ids, input_mask, sum_text_len, gold_clusters, new_gold_mentions, genre, speaker_ids
=======
def pad_input_ids_and_mask_to_max_sentences(input_ids, mask, speaker_ids, input_ids_pads, mask_pads, speaker_ids_pads, max_sentences):
    if input_ids.shape[0] == max_sentences:
        return input_ids.unsqueeze(0), mask.unsqueeze(0), speaker_ids.unsqueeze(0)
    padded_input_ids = torch.cat([input_ids, input_ids_pads.repeat(max_sentences - input_ids.shape[0], 1)]).unsqueeze(0)
    padded_mask = torch.cat([mask, mask_pads.repeat(max_sentences - input_ids.shape[0], 1)]).unsqueeze(0)
    padded_speaker_ids = torch.cat([speaker_ids, speaker_ids_pads.repeat(max_sentences - input_ids.shape[0], 1, 1)]).unsqueeze(0)
    return padded_input_ids, padded_mask, padded_speaker_ids

def pad_mentions(gold_mentions, max_mentions):
    padded_gold_mentions = torch.tensor(np.asarray(gold_mentions + (max_mentions-len(gold_mentions)) * [(-1, -1)])).unsqueeze(0)
    return padded_gold_mentions

def tensor_and_remove_empty(batch, gold_mentions, args, input_ids_pads, mask_pads, speaker_ids_pads):
    input_ids, input_mask, sum_text_len, num_mentions, new_gold_mentions, speaker_ids, genre = [], [], [], [], [], [], []
    max_mentions = max([len(gm) for gm in gold_mentions])
    max_sentences = max([ii.shape[0] for ii in batch['input_ids']])
    num_examples = len(gold_mentions)
    for i in range(num_examples):
        padded_input_ids, padded_mask, padded_speaker_ids = pad_input_ids_and_mask_to_max_sentences(\
            torch.tensor(batch['input_ids'][i]).to(args.device), 
            torch.tensor(batch['input_mask'][i]).to(args.device), 
            torch.tensor(batch['speaker_ids'][i]).to(args.device),
            input_ids_pads, mask_pads, speaker_ids_pads, max_sentences)
        input_ids.append(padded_input_ids)
        input_mask.append(padded_mask)
        speaker_ids.append(padded_speaker_ids)
        genre.append(torch.tensor([batch['genre'][i]]).to(args.device))
        sum_text_len.append(torch.tensor([sum(batch['text_len'][i])]).to(args.device))
        new_gold_mentions.append(pad_mentions(gold_mentions[i], max_mentions))
        num_mentions.append(torch.tensor([len(gold_mentions[i])]).to(args.device))
    return torch.cat(input_ids).reshape(num_examples, max_sentences, -1), \
        torch.cat(input_mask).reshape(num_examples, max_sentences, -1), \
            torch.cat(sum_text_len).reshape(num_examples), \
                torch.cat(new_gold_mentions).reshape(num_examples, max_mentions, 2),\
                    torch.cat(num_mentions).reshape(num_examples),\
                        torch.cat(speaker_ids).reshape(num_examples, max_sentences, args.max_segment_len, -1),\
                    torch.cat(genre).reshape(num_examples, -1)
>>>>>>> 1fcdf6e3
<|MERGE_RESOLUTION|>--- conflicted
+++ resolved
@@ -362,20 +362,6 @@
     return all_mentions, real_mentions_bools
 
 
-<<<<<<< HEAD
-def tensor_and_remove_empty(batch, gold_mentions, args):
-    input_ids, input_mask, sum_text_len, gold_clusters, speaker_ids, genre, new_gold_mentions = [], [], [], [], [], [], []
-    for i in range(len(gold_mentions)):
-        if len(gold_mentions[i]) > 0:
-            input_ids.append(torch.tensor(batch['input_ids'][i]).to(args.device))
-            input_mask.append(torch.tensor(batch['input_mask'][i]).to(args.device))
-            speaker_ids.append(torch.tensor(batch['speaker_ids'][i]).to(args.device))
-            genre.append(torch.tensor(batch['genre'][i]).to(args.device))
-            sum_text_len.append(sum(batch['text_len'][i]))
-            gold_clusters.append(batch['clusters'][i])
-            new_gold_mentions.append(gold_mentions[i])
-    return input_ids, input_mask, sum_text_len, gold_clusters, new_gold_mentions, genre, speaker_ids
-=======
 def pad_input_ids_and_mask_to_max_sentences(input_ids, mask, speaker_ids, input_ids_pads, mask_pads, speaker_ids_pads, max_sentences):
     if input_ids.shape[0] == max_sentences:
         return input_ids.unsqueeze(0), mask.unsqueeze(0), speaker_ids.unsqueeze(0)
@@ -412,5 +398,4 @@
                 torch.cat(new_gold_mentions).reshape(num_examples, max_mentions, 2),\
                     torch.cat(num_mentions).reshape(num_examples),\
                         torch.cat(speaker_ids).reshape(num_examples, max_sentences, args.max_segment_len, -1),\
-                    torch.cat(genre).reshape(num_examples, -1)
->>>>>>> 1fcdf6e3
+                    torch.cat(genre).reshape(num_examples, -1)