--- conflicted
+++ resolved
@@ -428,10 +428,6 @@
     return all_mentions, real_mentions_bools
 
 
-<<<<<<< HEAD
-=======
-
->>>>>>> 930ee106
 def pad_input_ids_and_mask_to_max_tokens(cur_input_ids, cur_mask, input_ids, mask, i):
     cur_input_ids = cur_input_ids.reshape(cur_input_ids.shape[0], -1)
     cur_mask = cur_mask.reshape(cur_mask.shape[0], -1)
@@ -447,38 +443,9 @@
     padded_gold_mentions = torch.tensor(np.asarray(gold_mentions + (max_mentions-len(gold_mentions)) * [(-1, -1)])).unsqueeze(0)
     return padded_gold_mentions
 
-<<<<<<< HEAD
-def tensor_and_remove_empty(batch, gold_mentions, gold_clusters, args):
-    bs = len(batch['text_len'])
-    # if args.use_gold_mentions:
-    #     zero_mentions_inds = [i for i in range(len(gold_mentions)) if len(gold_mentions[i]) == 0]
-    #     if len(zero_mentions_inds) == bs:
-    #         return [],[],[],[],[]
-    #     elif len(zero_mentions_inds) > 0:
-    #         for index_to_remove in zero_mentions_inds:
-    #             batch['text_len'].pop(index_to_remove)
-    #             batch['input_ids'].pop(index_to_remove)
-    #             batch['input_mask'].pop(index_to_remove)
-    #             gold_mentions.pop(index_to_remove)
-    #             gold_clusters.pop(index_to_remove)
-    #         bs = len(batch['text_len'])
-    max_len = max([sum(batch['text_len'][i]) for i in range(len(batch['text_len']))])
-    # if max_len > args.max_seq_length:
-    #     if bs == 1:
-    #         return [],[],[],[],[]
-    #     index_to_remove = [i for i in range(len(batch['text_len'])) if batch['text_len'][i] > args.max_seq_length]  #we know there is only one like that in the dataset
-    #     batch['text_len'].pop(index_to_remove)
-    #     batch['input_ids'].pop(index_to_remove)
-    #     batch['input_mask'].pop(index_to_remove)
-    #     gold_mentions.pop(index_to_remove)
-    #     gold_clusters.pop(index_to_remove)
-    #     max_len = max([sum(batch['text_len'][i]) for i in range(len(batch['text_len']))])
-    #     bs = len(batch['text_len'])
-=======
 def tensor_and_remove_empty(batch, gold_mentions, args):
     bs = len(batch['text_len'])
     max_len = max([sum(batch['text_len'][i]) for i in range(len(batch['text_len']))])
->>>>>>> 930ee106
     input_ids = torch.ones(bs, max_len, dtype=torch.int, device=args.device) * TOKENS_PAD
     input_mask = torch.ones(bs, max_len, dtype=torch.int, device=args.device) * MASK_PAD
 
