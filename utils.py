--- conflicted
+++ resolved
@@ -357,15 +357,10 @@
         # metrics[3] += prec_correct_gold_clusters / len(all_cluster_logits)
         # metrics[4] += prec_correct_predict_clusters / len(all_cluster_logits)
         cluster_evaluator.update(predicted_clusters, [gold_clusters])
-<<<<<<< HEAD
-        gold_mentions_e = [[]] if [gold_clusters] == [[]] or [gold_clusters] == [()] else [[[m for c in [gold_clusters] for d in c for m in d]]]
-        predicted_mentions_e = [[]] if predicted_clusters == [[]] or predicted_clusters == [()] else [[[m for c in predicted_clusters for d in c for m in d]]]
-=======
         gold_mentions_e = [[]] if [gold_clusters] == [[]] or [gold_clusters] == [()] else \
             [[[m for c in [gold_clusters] for d in c for m in d]]]
         predicted_mentions_e = [[]] if predicted_clusters == [[]] or predicted_clusters == [()] else [
             [[m for c in predicted_clusters for d in c for m in d]]]
->>>>>>> 16fd9499
         mention_evaluator.update(predicted_mentions_e, gold_mentions_e)
     p, r, f1 = cluster_evaluator.get_prf()
     pm, rm, f1m = mention_evaluator.get_prf()
