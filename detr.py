# Copyright (c) Facebook, Inc. and its affiliates. All Rights Reserved
"""
DETR model and criterion classes.
"""
import logging
import os
import torch
import torch.nn.functional as F
from torch import nn, Tensor
from consts import OUT_KEYS, TOKENS_PAD, SPEAKER_PAD
import math
import pytorch_lightning as pl
from metrics import CorefEvaluator
import shutil
from transformers import AutoTokenizer

from optimization import WarmupLinearSchedule, WarmupExponentialSchedule
import numpy as np

# from util.misc import (NestedTensor, nested_tensor_from_tensor_list,
#                        accuracy, get_world_size, interpolate,
#                        is_dist_avail_and_initialized)
#
# from .backbone import build_backbone
from matcher import build_matcher
from transformer import build_transformer
from transformers import LongformerModel
from typing import List
from utils import calc_predicted_clusters, create_gold_matrix, tensor_and_remove_empty, create_junk_gold_mentions, save_checkpoint
from transformers import AutoConfig, CONFIG_MAPPING
from misc import NestedTensor, accuracy
from consts import GENRES
from eval import print_predictions, error_analysis, calc_best_avg_f1
from data import get_data_objects

logger = logging.getLogger(__name__)

class DETRDataModule(pl.LightningDataModule):
    def __init__(self, args):
        super().__init__()
        self.args = args
        self.eval_loader = None
        self.train_loader = None
        self.tokenizer = None

    def setup(self, stage):
        self.len_train_loader = len(self.train_dataloader())
                                
        if self.args.max_steps > 0:
            self.args.t_total = self.args.max_steps
            self.args.num_train_epochs = self.args.max_steps // (self.len_train_loader // self.args.gradient_accumulation_steps) + 1
        else:
            self.args.t_total = self.len_train_loader // self.args.gradient_accumulation_steps * self.args.num_train_epochs

        if self.args.train_batch_size > 1:
            self.args.eval_steps = -1 if self.args.eval_steps == -1 else max(1, int(round(self.args.eval_steps / self.args.train_batch_size)))
            self.args.save_steps = -1 if self.args.save_steps == -1 else max(1, int(round(self.args.save_steps / self.args.train_batch_size)))
            self.args.logging_steps = -1 if self.args.logging_steps == -1 else max(1, int(round(self.args.logging_steps / self.args.train_batch_size)))


    def val_dataloader(self):
        if self.eval_loader is None:
            self.eval_dataset, eval_sampler, self.eval_loader, self.args.eval_batch_size = get_data_objects(self.args, self.args.predict_file, False)
        return self.eval_loader

    def train_dataloader(self):
        if self.train_loader is None:
            train_dataset, train_sampler, self.train_loader, self.args.train_batch_size = get_data_objects(self.args, self.args.train_file, True)
        return self.train_loader


class DETR(pl.LightningModule):
    """ This is the DETR module that performs object detection """
    def __init__(self, backbone, criterion, transformer, num_queries, args, aux_loss=False):
        """ Initializes the model.
        Parameters:
            backbone: torch module of the backbone to be used. See backbone.py
            transformer: torch module of the transformer architecture. See transformer.py
            num_queries: number of object queries, ie detection slot. This is the maximal number of objects
                         DETR can detect in a single image. For COCO, we recommend 100 queries.
            aux_loss: True if auxiliary decoding losses (loss at each decoder layer) are to be used.
        """
        super().__init__()
        self.num_queries = num_queries
        self.transformer = transformer
        hidden_dim = transformer.d_model
        self.input_proj = nn.Linear(backbone.config.hidden_size, hidden_dim)
        self.query_embed = nn.Embedding(num_queries, hidden_dim)
        self.is_cluster = nn.Linear(hidden_dim, 1)
        self.backbone = backbone
        self.criterion = criterion
        self.aux_loss = aux_loss
        self.args = args
        self.train_evaluator = CorefEvaluator()
        self.eval_evaluator = CorefEvaluator()
        if args.single_distribution_queries:
            self.query_mu = nn.Parameter(torch.randn(1, hidden_dim))
            self.query_sigma = nn.Parameter(torch.randn(1, hidden_dim))
        else:
            self.query_mu = nn.Parameter(torch.randn(num_queries, hidden_dim))
            self.query_sigma = nn.Parameter(torch.randn(num_queries, hidden_dim))

        self.word_attn_projection = nn.Linear(backbone.config.hidden_size, 1)
        self.span_width_embed = nn.Embedding(30, 20)
        self.span_proj = nn.Linear(3*backbone.config.hidden_size+20, hidden_dim) # TODO config
             
        self.mention_classifier = nn.Linear(hidden_dim, 1)

        self.IO_score = nn.Sequential(
            nn.Linear(2*hidden_dim, 300),
            nn.ReLU(),
            nn.Linear(300, 100),
            nn.ReLU(),
            nn.Linear(100, 1),   #TODO: change to 3 so it would be BIO instead of IO
        ) #query and token concatenated, resulting in IO score

        self.query_head = nn.Linear(hidden_dim, 75)
        self.token_head = nn.Linear(hidden_dim, 75)
        self.query_token_IO_score = nn.Linear(150, 1)  #TODO: change to 3 so it would be BIO instead of IO

<<<<<<< HEAD
    def forward(self, input_ids, mask, gold_mentions, num_mentions, speaker_ids, genre):
=======
        self.input_ids_pads = torch.ones(1, self.args.max_segment_len, dtype=torch.int, device=self.args.device) * TOKENS_PAD
        self.speaker_ids_pads = torch.ones(1, self.args.max_segment_len, self.args.max_num_speakers, dtype=torch.int, device=self.args.device) * SPEAKER_PAD
        self.mask_pads = torch.zeros(1, self.args.max_segment_len, dtype=torch.int, device=self.args.device)
        self.recent_train_losses = []
        self.recent_train_losses_parts = {}
        self.losses = []
        self.losses_parts = {}
        self.batch_sizes = []
        self.all_cluster_logits_cpu = []
        self.all_coref_logits_cpu = []
        self.all_mention_logits_cpu = []
        self.all_cluster_logits_cuda = []
        self.all_input_ids = []
        self.all_coref_logits_cuda = []
        self.all_mention_logits_cuda = []
        self.all_gold_clusters = []
        self.all_gold_mentions = []

        self.best_f1 = 0
        self.best_f1_epoch = -1
        self.epoch = 0
        self.step_num = 0
        self.tokenizer = AutoTokenizer.from_pretrained(args.tokenizer_name, cache_dir=args.cache_dir)

    def forward(self, input_ids, sum_text_len, mask, gold_mentions, num_mentions):
>>>>>>> 597115a9
        """ The forward expects a NestedTensor, which consists of:
               - samples.tensor: batched images, of shape [batch_size x 3 x H x W]
               - samples.mask: a binary mask of shape [batch_size x H x W], containing 1 on padded pixels

            It returns a dict with the following elements:
               - "pred_logits": the classification logits (including no-object) for all queries.
                                Shape= [batch_size x num_queries x (num_classes + 1)]
               - "pred_boxes": The normalized boxes coordinates for all queries, represented as
                               (center_x, center_y, height, width). These values are normalized in [0, 1],
                               relative to the size of each individual image (disregarding possible padding).
                               See PostProcess for information on how to retrieve the unnormalized bounding box.
               - "aux_outputs": Optional, only returned when auxilary losses are activated. It is a list of
                                dictionnaries containing the two above keys for each decoder layer.
        """
        # input_ids_cat = torch.cat(input_ids, dim=1).squeeze(0)
        # mask_cat = torch.cat(mask, dim=1).squeeze(0)

        bs = input_ids.shape[0]
        input_ids_r = input_ids.reshape(input_ids.shape[0], -1)
        mask_r = mask.reshape(mask.shape[0], -1)
        longfomer_no_pad_list = []
        for i in range(input_ids_r.shape[0]):
            masked_ids = input_ids_r[i][mask_r[i]==1].unsqueeze(0)
            masked_mask = torch.ones_like(masked_ids).unsqueeze(0)
            if masked_ids.shape[-1] > self.args.max_seq_length:
                masked_ids = torch.zeros([2, math.ceil(input_ids.shape[1]/2) * input_ids.shape[-1]], dtype=torch.long)
                masked_mask = torch.zeros([2, math.ceil(mask.shape[1]/2) * mask.shape[-1]], dtype=torch.long)
                masked_ids[0] = input_ids[i][:math.ceil(input_ids.shape[1]/2)].reshape(1, math.ceil(input_ids.shape[1]/2) * input_ids.shape[-1])
                masked_mask[0] = mask[i][:math.ceil(mask.shape[1]/2)].reshape(1, math.ceil(mask.shape[1]/2) * mask.shape[-1])
                masked_ids[1][:(input_ids.shape[1]-math.ceil(input_ids.shape[1]/2)) * input_ids.shape[-1]] = \
                    input_ids[i][math.ceil(input_ids.shape[1]/2):].reshape(1, (input_ids.shape[1]-math.ceil(input_ids.shape[1]/2)) * input_ids.shape[-1])
                masked_mask[1][:(mask.shape[1]-math.ceil(mask.shape[1]/2)) * mask.shape[-1]] = \
                    mask[i][math.ceil(mask.shape[1]/2):].reshape(1, (mask.shape[1]-math.ceil(mask.shape[1]/2)) * mask.shape[-1])

            longformer_emb = self.backbone(masked_ids, attention_mask=masked_mask)[0]
            longfomer_no_pad_list.append(longformer_emb.reshape(-1, longformer_emb.shape[-1]))
<<<<<<< HEAD
            if self.args.speaker != 'text':
                speaker_ids_no_pad_list.append(speaker_ids_r[i][mask_r[i]==1])
=======
>>>>>>> 597115a9

        if self.args.random_queries:
            raw_query_embed = torch.normal(torch.zeros_like(self.query_embed.weight), 1) * self.query_sigma + self.query_mu #raw_query_embed = torch.normal(torch.zeros_like(self.query_embed.weight), 0.5)
        else:
            raw_query_embed = self.query_embed.weight

        if not self.args.use_gold_mentions:
            hs, memory = self.transformer(self.input_proj(longfomer_no_pad_list), mask, raw_query_embed) # [dec_layers, 1, num_queries, emb], [1, seg*seq, emb]
        else:
            span_starts = [torch.tensor([m[0] for m in gold_mentions[i]], dtype=torch.long) for i in range(len(gold_mentions))]
            span_ends = [torch.tensor([m[1] for m in gold_mentions[i]], dtype=torch.long) for i in range(len(gold_mentions))]
            span_emb, span_mask = self.get_span_emb(longfomer_no_pad_list, span_starts, span_ends, num_mentions)  # [mentions, emb']
            span_emb = self.span_proj(span_emb) # [mentions, emb]
<<<<<<< HEAD
            if self.args.speaker == 'after':
                span_emb = torch.cat([span_emb, avg_speaker_onehot], 2)
            hs, memory = self.transformer(span_emb, span_mask, raw_query_embed, self.is_cluster, self.IO_score)  # [dec_layers, bs, num_queries, emb], [bs, mentions, emb]
=======
            hs, memory = self.transformer(span_emb, span_mask, raw_query_embed)  # [dec_layers, bs, num_queries, emb], [bs, mentions, emb]
>>>>>>> 597115a9


        last_hs = hs[-1] # [bs, num_queries, emb]
        cluster_logits, coref_logits, mention_logits = self.calc_cluster_and_coref_logits(last_hs, memory, gold_mentions is not None, span_mask, gold_mentions.shape[1])

        out = {"coref_logits": coref_logits,
                "cluster_logits": cluster_logits,
                "mention_logits": mention_logits}
        return out

<<<<<<< HEAD
=======
    def configure_optimizers(self):
        param_dicts = [
            {"params": [p for n, p in self.named_parameters() if "backbone" not in n and p.requires_grad]},
            {
                "params": [p for n, p in self.named_parameters() if "backbone" in n and p.requires_grad],
                "lr": self.args.lr_backbone, #TODO: learn how to freeze backbone
            },
        ]

        self.optimizer = torch.optim.AdamW(param_dicts, lr=self.args.lr, weight_decay=self.args.weight_decay)

        lr_scheduler = {
            'scheduler': WarmupLinearSchedule(self.optimizer, warmup_steps=self.args.warmup_steps, t_total=self.args.t_total),
            "interval": "step"
            }
        return [self.optimizer], [lr_scheduler]
        

    def training_step(self, batch, batch_idx):
        sum_text_len = [sum(tl) for tl in batch['text_len']]
        gold_clusters = batch['clusters']

        gold_mentions_list = None
        if self.args.use_gold_mentions:
            # gold_mentions = []
            # if len(gold_clusters) > 0:  #TODO: create junk clusters even if 0 gold clusters
            gold_mentions_list = [list(set([tuple(m) for c in gc for m in c])) for gc in gold_clusters]
            if self.args.add_junk:
                gold_mentions_list, gold_mentions_vector = create_junk_gold_mentions(gold_mentions_list, sum_text_len, self.args.device)
            else:
                gold_mentions_vector = [torch.ones(len(gm), dtype=torch.float, device=self.args.device) for gm in gold_mentions_list]

        input_ids, input_mask, sum_text_len, gold_mentions, num_mentions, speaker_ids, genre = \
            tensor_and_remove_empty(batch, gold_mentions_list, self.args, self.input_ids_pads, self.mask_pads, self.speaker_ids_pads)
        if len(input_ids) == 0:
            return 0

        gold_matrix = create_gold_matrix(self.args.device, sum_text_len, self.args.num_queries, gold_clusters, gold_mentions_list)

        outputs = self(input_ids, sum_text_len, input_mask, gold_mentions, num_mentions)
        cluster_logits, coref_logits, mention_logits = outputs['cluster_logits'], outputs['coref_logits'], outputs['mention_logits']

        if self.args.add_junk:
            predicted_clusters = calc_predicted_clusters(cluster_logits.cpu().detach(), coref_logits.cpu().detach(), mention_logits.cpu().detach(),
                                                        self.args.threshold, gold_mentions_list, self.args.is_max or self.args.detr)
        else:
            predicted_clusters = calc_predicted_clusters(cluster_logits.cpu().detach(), coref_logits.cpu().detach(), [],
                                                        self.args.threshold, gold_mentions_list, self.args.is_max or self.args.detr)
        self.train_evaluator.update(predicted_clusters, gold_clusters)
        loss, loss_parts = self.criterion(outputs, {'clusters':gold_matrix, 'mentions':gold_mentions_vector})
        
        self.recent_train_losses.append(loss.item())
        for key in loss_parts.keys():
            if key in self.recent_train_losses_parts.keys() and len(self.recent_train_losses_parts[key]) > 0:
                self.recent_train_losses_parts[key] += loss_parts[key]
            else:
                self.recent_train_losses_parts[key] = loss_parts[key]

        if self.args.local_rank in [-1, 0] and self.args.logging_steps > 0 and batch_idx % self.args.logging_steps == 0:
            self.trainer.logger.log_metrics({'lr': self.optimizer.param_groups[0]['lr']}, self.step_num)
            self.trainer.logger.log_metrics({'lr_bert': self.optimizer.param_groups[1]['lr']}, self.step_num)
            self.trainer.logger.log_metrics({'loss': np.mean(self.recent_train_losses)}, self.step_num)
            for key in self.recent_train_losses_parts.keys():
                self.trainer.logger.log_metrics({key: np.mean(self.recent_train_losses_parts[key])}, self.step_num)
            self.recent_train_losses.clear()
            self.recent_train_losses_parts.clear()

        self.step_num += 1

        return {'loss': loss}

    def training_epoch_end(self, train_step_outputs):
        t_p, t_r, t_f1 = self.train_evaluator.get_prf()
        if self.args.local_rank in [-1, 0]:
            self.trainer.logger.log_metrics({'Train Precision': t_p}, self.step_num)
            self.trainer.logger.log_metrics({'Train Recall': t_r}, self.step_num)
            self.trainer.logger.log_metrics({'Train F1': t_f1}, self.step_num)
            logger.info(f'Train f1 {t_f1}, precision {t_p} , recall {t_r}')

        self.recent_train_losses.clear()
        self.recent_train_losses_parts.clear()
        self.train_evaluator = CorefEvaluator()
        self.epoch += 1

    def validation_step(self, batch, batch_idx):
        sum_text_len = [sum(tl) for tl in batch['text_len']]
        gold_clusters = batch['clusters']

        gold_mentions_list = [list(set([tuple(m) for c in gc for m in c])) for gc in gold_clusters]
        if self.args.add_junk:
            gold_mentions_list, gold_mentions_vector = create_junk_gold_mentions(gold_mentions_list, sum_text_len, self.args.device)
        else:
            gold_mentions_vector = [torch.ones(len(gm), dtype=torch.float, device=self.args.device) for gm in gold_mentions_list]
        
        gold_matrix = create_gold_matrix(self.args.device, sum_text_len, self.args.num_queries, gold_clusters, gold_mentions_list)

        input_ids, input_mask, sum_text_len, gold_mentions, num_mentions, speaker_ids, genre = \
            tensor_and_remove_empty(batch, gold_mentions_list, self.args, self.input_ids_pads, self.mask_pads, self.speaker_ids_pads)
        if len(input_ids) == 0:
            return 0

        outputs = self(input_ids, sum_text_len, input_mask, gold_mentions, num_mentions)
        cluster_logits, coref_logits, mention_logits = outputs['cluster_logits'], outputs['coref_logits'], outputs['mention_logits']

        loss, loss_parts = self.criterion(outputs, {'clusters':gold_matrix, 'mentions':gold_mentions_vector})
        self.losses.append(loss.mean().detach().cpu())
        for key in loss_parts.keys():
            if key in self.losses_parts.keys() and len(self.losses_parts[key]) > 0:
                self.losses_parts[key] += loss_parts[key]
            else:
                self.losses_parts[key] = loss_parts[key]
        self.batch_sizes.append(loss.shape[0]) 

        if self.args.add_junk:
            self.all_mention_logits_cuda += [ml.detach().clone() for ml in mention_logits]
            self.all_mention_logits_cpu += [ml.detach().cpu() for ml in mention_logits]
        self.all_cluster_logits_cuda += [cl.detach().clone() for cl in cluster_logits]
        self.all_coref_logits_cuda += [cl.detach().clone() for cl in coref_logits]
        self.all_cluster_logits_cpu += [cl.detach().cpu() for cl in cluster_logits]
        self.all_coref_logits_cpu += [cl.detach().cpu() for cl in coref_logits]        
        
        self.all_gold_mentions += gold_mentions_list
        self.all_input_ids += input_ids    
        self.all_gold_clusters += gold_clusters

        return {'loss': loss}

    def validation_epoch_end(self, val_step_outputs):
        eval_loss = np.average(self.losses, weights=self.batch_sizes)
        losses_parts = {key:np.average(self.losses_parts[key]) for key in self.losses_parts.keys()}

        metrics = [0] * 5
        for i, (cluster_logits, coref_logits, gold_clusters, gold_mentions) in enumerate(
                zip(self.all_cluster_logits_cpu, self.all_coref_logits_cpu, self.all_gold_clusters, self.all_gold_mentions)):
            if len(self.all_mention_logits_cpu) > 0:
                mention_logits = self.all_mention_logits_cpu[i]
                predicted_clusters = calc_predicted_clusters(cluster_logits.unsqueeze(0), coref_logits.unsqueeze(0), mention_logits.unsqueeze(0), self.args.threshold, [gold_mentions], self.args.is_max or self.args.detr)
            else:
                predicted_clusters = calc_predicted_clusters(cluster_logits.unsqueeze(0), coref_logits.unsqueeze(0), [], self.args.threshold, [gold_mentions], self.args.is_max or self.args.detr)
            self.eval_evaluator.update(predicted_clusters, [gold_clusters])
        p, r, f1 = self.eval_evaluator.get_prf()

        print_predictions(self.all_cluster_logits_cuda, self.all_coref_logits_cuda, self.all_mention_logits_cuda, self.all_gold_clusters, self.all_gold_mentions, self.all_input_ids, self.args.threshold, self.args, self.tokenizer)
        prec_gold_to_one_pred, prec_pred_to_one_gold, avg_gold_split_without_perfect, avg_gold_split_with_perfect, \
            avg_pred_split_without_perfect, avg_pred_split_with_perfect, prec_biggest_gold_in_pred_without_perfect, \
                prec_biggest_gold_in_pred_with_perfect, prec_biggest_pred_in_gold_without_perfect, prec_biggest_pred_in_gold_with_perfect = \
                    error_analysis(self.all_cluster_logits_cuda, self.all_coref_logits_cuda, self.all_mention_logits_cuda, self.all_gold_clusters, self.all_gold_mentions, self.all_input_ids, self.args.threshold, self.args.is_max or self.args.detr)

        results = {'loss': eval_loss,
                'avg_f1': f1,
                'threshold': self.args.threshold,
                'precision': p,
                'recall': r,  
                'prec_gold_to_one_pred': prec_gold_to_one_pred,  
                'prec_pred_to_one_gold': prec_pred_to_one_gold,  
                'avg_gold_split_without_perfect': avg_gold_split_without_perfect,  
                'avg_gold_split_with_perfect': avg_gold_split_with_perfect,  
                'avg_pred_split_without_perfect': avg_pred_split_without_perfect,  
                'avg_pred_split_with_perfect': avg_pred_split_with_perfect,  
                'prec_biggest_gold_in_pred_without_perfect': prec_biggest_gold_in_pred_without_perfect, 
                'prec_biggest_gold_in_pred_with_perfect': prec_biggest_gold_in_pred_with_perfect,  
                'prec_biggest_pred_in_gold_without_perfect': prec_biggest_pred_in_gold_without_perfect,  
                'prec_biggest_pred_in_gold_with_perfect': prec_biggest_pred_in_gold_with_perfect,  
                'prec_correct_mentions': metrics[0],
                'prec_gold': metrics[1],
                'prec_junk': metrics[2],
                'prec_correct_gold_clusters': metrics[3],
                'prec_correct_predict_clusters': metrics[4]} | losses_parts

        for key, value in results.items():
            self.trainer.logger.log_metrics({'eval_{}'.format(key): value}, self.step_num)

        output_eval_file = os.path.join(self.args.output_dir, "eval_results.txt")
        with open(output_eval_file, "a") as writer:

            def out(s):
                logger.info(str(s))
                writer.write(str(s) + '\n')

            out("***** Eval results {} *****".format(self.epoch))

            for key in sorted(results.keys()):
                out("eval %s = %s" % (key, str(results[key])))

        if self.args.save_epochs > 0 and (self.epoch + 1) % self.args.save_epochs == 0 or self.epoch + 1 == self.args.num_train_epochs:
            if f1 > self.best_f1:
                self.trainer.logger.log_metrics({'eval_best_f1': f1}, self.step_num)
                prev_best_f1 = self.best_f1
                prev_best_f1_epoch = self.best_f1_epoch
                output_dir = os.path.join(self.args.output_dir, 'checkpoint-{}'.format(self.epoch))
                save_checkpoint(self.args, self.epoch, self.args.threshold, self, self.optimizer, output_dir)
                print(f'previous checkpoint with f1 {prev_best_f1} was {prev_best_f1_epoch}')
                self.best_f1 = f1
                self.best_f1_epoch = self.epoch
                print(f'saved checkpoint with f1 {self.best_f1} in step {self.best_f1_epoch} to {output_dir}')
                if prev_best_f1_epoch > -1:
                    path_to_remove = os.path.join(self.args.output_dir, 'checkpoint-{}'.format(prev_best_f1_epoch))
                    shutil.rmtree(path_to_remove)
                    print(f'removed checkpoint with f1 {prev_best_f1} from {path_to_remove}')
        
        self.eval_evaluator = CorefEvaluator()
        self.recent_train_losses = []
        self.recent_train_losses_parts = {}
        self.losses = []
        self.losses_parts = {}
        self.batch_sizes = []
        self.all_cluster_logits_cpu = []
        self.all_coref_logits_cpu = []
        self.all_mention_logits_cpu = []
        self.all_cluster_logits_cuda = []
        self.all_input_ids = []
        self.all_coref_logits_cuda = []
        self.all_mention_logits_cuda = []
        self.all_gold_clusters = []
        self.all_gold_mentions = []

>>>>>>> 597115a9

    def make_batch_same_len(self, input_ids, mask, sum_text_len):
        input_ids_pads = torch.ones(1, self.args.max_segment_len, dtype=torch.int, device=input_ids[0].device) * TOKENS_PAD
        mask_pads = torch.zeros(1, self.args.max_segment_len, dtype=torch.int, device=input_ids[0].device)

        max_seq_num = np.argmax(sum_text_len)
        seq_num = input_ids[max_seq_num].shape[0]
        #TODO: change to martix mult and sum
        new_input_ids = []
        new_maks = []
        for i in range(len(input_ids)):
            if input_ids[i].shape[0] < seq_num:
                input_ids[i] = torch.cat([input_ids[i], input_ids_pads.detach().clone().repeat([seq_num - input_ids[i].shape[0], 1])])
                mask[i] = torch.cat([mask[i], mask_pads.detach().clone().repeat([seq_num - mask[i].shape[0], 1])])
            new_input_ids.append(input_ids[i].reshape([1, seq_num*self.args.max_segment_len]))
            new_maks.append(mask[i].reshape([1, seq_num*self.args.max_segment_len]))
        input_ids = torch.cat(new_input_ids)
        mask = torch.cat(new_maks)
        return input_ids, mask

    def create_mask(self, span_emb, mention_num):
        new_span_emb = []
        mask_cat = []
        max_mentions = max(mention_num)
        for i in range(len(mention_num)):
            cur_span_emb = span_emb[i][:mention_num[i]]
            span_mask = torch.cat([torch.ones(cur_span_emb.shape[0], dtype=torch.int, device=span_emb.device), \
                torch.zeros(max_mentions-cur_span_emb.shape[0], dtype=torch.int, device=span_emb.device)])
            cur_span_emb = torch.cat([cur_span_emb, torch.zeros(max_mentions-cur_span_emb.shape[0], cur_span_emb.shape[1], dtype=torch.float, device=span_emb.device)])
            mask_cat.append(span_mask.unsqueeze(0))
            new_span_emb.append(cur_span_emb.unsqueeze(0))
        return torch.cat(new_span_emb), torch.cat(mask_cat)


    def make_batch_same_len(self, input_ids, mask, sum_text_len):
        input_ids_pads = torch.ones(1, self.args.max_segment_len, dtype=torch.int, device=input_ids[0].device) * TOKENS_PAD
        mask_pads = torch.zeros(1, self.args.max_segment_len, dtype=torch.int, device=input_ids[0].device)

        max_seq_num = np.argmax(sum_text_len)
        seq_num = input_ids[max_seq_num].shape[0]

        new_input_ids = []
        new_maks = []
        for i in range(len(input_ids)):
            if input_ids[i].shape[0] < seq_num:
                input_ids[i] = torch.cat([input_ids[i], input_ids_pads.detach().clone().repeat([seq_num - input_ids[i].shape[0], 1])])
                mask[i] = torch.cat([mask[i], mask_pads.detach().clone().repeat([seq_num - mask[i].shape[0], 1])])
            new_input_ids.append(input_ids[i].reshape([1, seq_num*self.args.max_segment_len]))
            new_maks.append(mask[i].reshape([1, seq_num*self.args.max_segment_len]))
        input_ids = torch.cat(new_input_ids)
        mask = torch.cat(new_maks)
        return input_ids, mask

    def calc_cluster_and_coref_logits(self, last_hs, memory, is_gold_mention, span_mask, max_num_mentions):
        # last_hs [bs, num_queries, emb]
        # memory [bs, tokens, emb]

        cluster_logits = self.is_cluster(last_hs).sigmoid()  # [bs, num_queries, 1]
        if self.args.add_junk:
            mention_logits = self.mention_classifier(memory).sigmoid()  # [bs, tokens, 1]

        #TODO: check cross attention? (without values)

        # if self.args.fc_coref_head:
        #     num_tokens_or_mentions = memory.shape[1]
        #     last_hs_tiled = last_hs.unsqueeze(2).repeat(1, 1, num_tokens_or_mentions, 1) # [bs, num_queries, tokens/mentions, emb]
        #     last_hs_tiled = self.query_head(last_hs_tiled) # [bs, num_queries, tokens/mentions, 75]
        #     memory_tiled = memory.unsqueeze(1).repeat(1, self.num_queries, 1, 1) # [bs, num_queries, tokens/mentions, emb]
        #     memory_tiled = self.token_head(memory_tiled) # [bs, num_queries, tokens/mentions, 75]
        #     coref_features = torch.cat([last_hs_tiled, memory_tiled], -1) # [bs, num_queries, tokens/mentions, 150]
        #     coref_logits_unnorm = self.query_token_IO_score(coref_features).squeeze(-1) # [bs, num_queries, tokens/mentions, 1]
        # else:
        bs = last_hs.shape[0]
        mention_logits_masked = []
        coref_logits = []
        for i in range(bs):
            cur_memory = memory[i][span_mask[i]==1].unsqueeze(0)
            cur_last_hs = last_hs[i].unsqueeze(0)
            num_tokens_or_mentions = cur_memory.shape[1]
            last_hs_tiled = cur_last_hs.unsqueeze(2).repeat(1, 1, num_tokens_or_mentions, 1) # [bs, num_queries, tokens/mentions, emb]
            memory_tiled = cur_memory.unsqueeze(1).repeat(1, self.num_queries, 1, 1) # [bs, num_queries, tokens/mentions, emb]
            coref_features = torch.cat([last_hs_tiled, memory_tiled], -1) # [bs, num_queries, tokens/mentions, 2 * emb]
            coref_logits_unnorm = self.IO_score(coref_features).squeeze(-1) # [bs, num_queries, tokens/mentions, 1]


<<<<<<< HEAD
            if self.args.softmax: 
=======
            if self.args.detr or self.args.softmax: 
>>>>>>> 597115a9
                cur_coref_logits = coref_logits_unnorm.softmax(dim=1)
            else:
                cur_coref_logits = coref_logits_unnorm.sigmoid()
            coref_logits.append(torch.cat([cur_coref_logits, (torch.ones(1, cur_coref_logits.shape[1], max_num_mentions-cur_coref_logits.shape[2]) * -1).to(cur_coref_logits.device)], dim=2))

            if self.args.add_junk:
                mention_logits_masked.append(torch.cat([mention_logits[i][span_mask[i]==1].unsqueeze(0), (torch.ones(1, max_num_mentions-cur_coref_logits.shape[2], 1) * -1).to(mention_logits.device)], dim=1))
        # if not is_gold_mention:  #TODO: do I want this?
        #     coref_logits = coref_logits * cluster_logits

        if self.args.add_junk:
            mention_logits_masked = torch.cat(mention_logits_masked)

        return cluster_logits, torch.cat(coref_logits), mention_logits_masked

    def get_span_emb(self, context_outputs_list, span_starts, span_ends, num_mentions):
        max_mentions = num_mentions.max()
        span_mask_list = []
        span_emb_list = []
        # print(f'context outputs {context_outputs.shape}')
        # print(f'span_starts {span_starts[0].shape}')
        for i in range(len(num_mentions)):
            span_emb_construct = []
            # print(f'span_starts max {span_starts[i].max()} min {span_starts[i].min()}')
            span_start_emb = context_outputs_list[i][span_starts[i][:num_mentions[i]]] # [k, emb]
            span_emb_construct.append(span_start_emb)

            span_end_emb = context_outputs_list[i][span_ends[i][:num_mentions[i]]]  # [k, emb]
            span_emb_construct.append(span_end_emb)

            span_width = (1 + span_ends[i][:num_mentions[i]] - span_starts[i][:num_mentions[i]]).clamp(max=30)  # [k]

            # if self.config["use_features"]:
            span_width_index = span_width - 1  # [k]
            span_width_emb = self.span_width_embed.weight[span_width_index]
            # TODO add dropout
            # span_width_emb = tf.nn.dropout(span_width_emb, self.dropout)
            span_emb_construct.append(span_width_emb)

            # if self.config["model_heads"]:
            mention_word_score = self.get_masked_mention_word_scores(context_outputs_list[i], span_starts[i][:num_mentions[i]], span_ends[i][:num_mentions[i]])  # [K, T]
            head_attn_reps = torch.matmul(mention_word_score, context_outputs_list[i])  # [K, emb]
            span_emb_construct.append(head_attn_reps)
            # span_emb_construct.append((genre[i].unsqueeze(0)/1.0).repeat(num_mentions[i], 1))
            span_emb_cat = torch.cat(span_emb_construct, 1)
            span_mask = torch.cat([torch.ones(span_emb_cat.shape[0], dtype=torch.int, device=context_outputs_list[i].device), \
                torch.zeros(max_mentions-span_emb_cat.shape[0], dtype=torch.int, device=context_outputs_list[i].device)])
            span_emb_cat = torch.cat([span_emb_cat, torch.zeros(max_mentions-span_emb_cat.shape[0], span_emb_cat.shape[1], dtype=torch.float, device=context_outputs_list[i].device)])

            span_emb_list.append(span_emb_cat.unsqueeze(0))  
            span_mask_list.append(span_mask.unsqueeze(0))  
        span_emb_tensor = torch.cat(span_emb_list, 0)
        span_mask_tensor = torch.cat(span_mask_list, 0)
        return span_emb_tensor, span_mask_tensor  # [k, emb], [K, T]

    def get_masked_mention_word_scores(self, encoded_doc, span_starts, span_ends):
        num_words = encoded_doc.shape[0]  # T
        num_c = len(span_starts)  # NC

        doc_range = torch.arange(0, num_words).unsqueeze(0).repeat(num_c, 1)  # [K, T]
        mention_mask = torch.logical_and(doc_range >= span_starts.unsqueeze(1),
                                      doc_range <= span_ends.unsqueeze(1))  # [K, T]

        word_attn = self.word_attn_projection(encoded_doc).squeeze(1)
        mention_word_attn = F.softmax(mention_mask.to(dtype=torch.float32, device=encoded_doc.device).log() + word_attn.unsqueeze(0), -1)
        return mention_word_attn  # [K, T]


    def find_mentions(self, hs, memory):
        # cluster memory according to hs. must pass some threshold in order to open cluster and be part of cluster.
        # return list of clusters and the mentions in it
        # pass  #TODO
        # memory size: [text_length, hidden_size]
        # hs size: [n_queries, hidden_size]
        output_logits = hs * memory.transpose() # logits_size = [n_queries, text_length]
        outputs_clusters = F.softmax(output_logits, dim=-1) # output_cluster_size = [text_length, 1] - query assign for each word #TODO decide penalty for non mentions
        return output_logits, outputs_clusters

    @torch.jit.unused
    def _set_aux_loss(self, output_logits, outputs_clusters, outputs_is_cluster):
        # this is a workaround to make torchscript happy, as torchscript
        # doesn't support dictionary with non-homogeneous values, such
        # as a dict having both a Tensor and a list.
        return [{OUT_KEYS[0]: a, OUT_KEYS[1]: b, OUT_KEYS[2]: c}
                for a, b, c in zip(output_logits[:-1], outputs_clusters[:-1], outputs_is_cluster[:-1])]


class MatchingLoss(nn.Module):
    """ This class computes the loss for DETR.
    The process happens in two steps:
        1) we compute hungarian assignment between ground truth boxes and the outputs of the model
        2) we supervise each pair of matched ground-truth / prediction (supervise class and box)
    """
    def __init__(self, matcher, eos_coef, cost_is_cluster, cost_coref, cost_is_mention, args):
        """ Create the criterion.
        Parameters:
            matcher: module able to compute a matching between targets and proposals
            weight_dict: dict containing as key the names of the losses and as values their relative weight.
            eos_coef: relative classification weight applied to the no-object category
            losses: list of all the losses to be applied. See get_loss for list of available losses.
        """
        super().__init__()
        self.matcher = matcher
        self.cost_is_cluster = cost_is_cluster
        self.cost_coref = cost_coref
        self.cost_is_mention = cost_is_mention
        self.args = args
        self.eos_coef = eos_coef


    def forward(self, outputs, targets):
        """ This performs the loss computation.
        Parameters:
             outputs: dict of tensors, see the output specification of the model for the format
             targets: list of dicts, such that len(targets) == batch_size.
                      The expected keys in each dict depends on the losses applied, see each loss' doc
        """

        # Retrieve the matching between the outputs of the last layer and the targets
        matched_predicted_cluster_id_real, matched_gold_cluster_id_real, matched_predicted_cluster_id_junk, matched_gold_cluster_id_junk = self.matcher(outputs, targets)

        targets_clusters = targets['clusters']
        targets_mentions = targets['mentions']
        bs = outputs["coref_logits"].shape[0]
        costs = []
        costs_parts = {'loss_is_cluster':[], 'loss_is_mention':[], 'loss_coref':[]}
        for i in range(bs):
            # Compute the average number of target boxes accross all nodes, for normalization purposes
            coref_logits = outputs["coref_logits"][i].squeeze(0)  # [num_queries, tokens]
            cluster_logits = outputs["cluster_logits"][i].squeeze() # [num_queries]
            num_real_cluster_target_rows = sum(torch.sum(targets_clusters[i], -1) > 0)
            matched_predicted_cluster_id_real, matched_gold_cluster_id_real = \
                matched_predicted_cluster_id[i][matched_gold_cluster_id[i]<num_real_cluster_target_rows], \
                    matched_gold_cluster_id[i][matched_gold_cluster_id[i]<num_real_cluster_target_rows]
            matched_predicted_cluster_id_junk, matched_gold_cluster_id_junk = \
                matched_predicted_cluster_id[i][matched_gold_cluster_id[i]>=num_real_cluster_target_rows], \
                    matched_gold_cluster_id[i][matched_gold_cluster_id[i]>=num_real_cluster_target_rows]

            if self.args.add_junk:
                mention_logits = outputs["mention_logits"][i].squeeze() # [tokens]
            num_queries, doc_len = coref_logits.shape
            #TODO: normalize according to number of clusters? (identical to DETR)

            # num_of_gold_clusters = len(targets)
            # num_of_gold_clusters = torch.as_tensor([num_of_gold_clusters], dtype=torch.float, device=coref_logits.device)
            # if is_dist_avail_and_initialized():
            #     torch.distributed.all_reduce(num_of_gold_clusters)
            # num_of_gold_clusters = torch.clamp(num_of_gold_clusters / get_world_size(), min=1).item()

            gold_is_cluster = torch.zeros_like(cluster_logits)
            weight_cluster = self.eos_coef * torch.ones_like(cluster_logits)
<<<<<<< HEAD
            if matched_predicted_cluster_id_real[i] is not False:
                gold_is_cluster[matched_predicted_cluster_id_real[i]] = 1
                weight_cluster[matched_predicted_cluster_id_real[i]] = 1
            cost_is_cluster = F.binary_cross_entropy(cluster_logits, gold_is_cluster, weight=weight_cluster, reduction=self.args.reduction)

=======
            if matched_predicted_cluster_id[i] is not False:
                gold_is_cluster[matched_predicted_cluster_id_real] = 1
                weight_cluster[matched_predicted_cluster_id_real] = 1
            cost_is_cluster = F.binary_cross_entropy(cluster_logits, gold_is_cluster, weight=weight_cluster, reduction=self.args.reduction)
                
>>>>>>> 597115a9
            if not self.args.add_junk or sum(targets_mentions[i].shape) == 0:
                cost_is_mention = torch.tensor(0)
            else:
                if sum(mention_logits.shape) == 0:
                    mention_logits = mention_logits.reshape(1)
                else:
                    mention_logits = mention_logits[:targets_mentions[i].shape[0]]
                weight_mention = targets_mentions[i] + self.eos_coef * (1 - targets_mentions[i])
                cost_is_mention = F.binary_cross_entropy(mention_logits, targets_mentions[i], weight=weight_mention, reduction=self.args.reduction)

            coref_logits = torch.index_select(coref_logits, 1, torch.arange(0, targets_clusters[i].shape[1]).to(coref_logits.device))

            cost_coref = 0
<<<<<<< HEAD
            if matched_predicted_cluster_id_real[i] is not False:
                if self.args.cluster_block:
                    permuted_coref_logits = coref_logits[matched_predicted_cluster_id_real[i]]
                    permuted_gold = targets_clusters[i][matched_gold_cluster_id_real[i]]
                    cost_coref = F.binary_cross_entropy(permuted_coref_logits, permuted_gold, reduction='sum') / len(matched_predicted_cluster_id_real[i])
                else:
                    permuted_coref_logits = coref_logits[torch.cat([matched_predicted_cluster_id_real[i],matched_predicted_cluster_id_junk[i]])]
                    permuted_gold = torch.cat([targets_clusters[i][matched_gold_cluster_id_real[i]], \
                        torch.zeros(len(matched_gold_cluster_id_junk[i]), targets_clusters[i].shape[1], device=targets_clusters[i].device)])
=======
            if matched_predicted_cluster_id[i] is not False:
                if self.args.detr or self.args.cluster_block:
                    permuted_coref_logits = coref_logits[matched_predicted_cluster_id_real]
                    permuted_gold = targets_clusters[i][matched_gold_cluster_id_real]
                    cost_coref = F.binary_cross_entropy(permuted_coref_logits, permuted_gold, reduction='sum') / len(matched_predicted_cluster_id_real)
                else:
                    permuted_coref_logits = coref_logits[torch.cat([matched_predicted_cluster_id_real,matched_predicted_cluster_id_junk])]
                    permuted_gold = torch.cat([targets_clusters[i][matched_gold_cluster_id_real], \
                        torch.zeros(len(matched_gold_cluster_id_junk), targets_clusters[i].shape[1], device=targets_clusters[i].device)])
>>>>>>> 597115a9

                    if self.args.multiclass_ce:
                        logits = permuted_coref_logits.transpose(0, 1)  # [mentions, num_queries]
                        gold = permuted_gold.transpose(0, 1).nonzero()[:, 1]  # [mentions]
                        cost_coref = F.cross_entropy(logits, gold, reduction=self.args.reduction)
                    else:
                        if self.args.sum_attn:
                            permuted_coref_logits = permuted_coref_logits.clamp(0, 1)
                        cost_coref = F.binary_cross_entropy(permuted_coref_logits, permuted_gold, reduction=self.args.reduction)
            elif coref_logits.shape[1] > 0:
                cost_coref = F.binary_cross_entropy(coref_logits, torch.zeros_like(coref_logits), reduction=self.args.reduction)

<<<<<<< HEAD
=======

            if self.args.b3_loss:
                # b3_loss
                real_coref_logits = coref_logits
                # if self.args.is_cluster:
                #     real_coref_logits = coref_logits[]
                real_target_rows = targets_clusters[i][torch.sum(targets_clusters[i], 1) > 0]
                gold_predic_intersect = torch.pow(torch.matmul(real_target_rows, real_coref_logits.transpose(0,1)), 2)  # [gold_entities, predict_entities]  x[i, j] = \sum_k I[m_k \in e_i] * p[m_k \in e_j]
                r_num = torch.sum(torch.sum(gold_predic_intersect, 1) / torch.sum(real_target_rows, 1))
                r_den = torch.sum(real_target_rows)
                recall = torch.reshape(r_num / r_den, [])

                predict_gold_intersection = gold_predic_intersect.transpose(0, 1)
                p_num = torch.sum(torch.sum(predict_gold_intersection, 1) / torch.sum(coref_logits, 1))
                p_den = torch.sum(coref_logits)
                prec = torch.reshape(p_num / p_den, [])

                beta_2 = 2.0 ** 2
                f_beta = (1 + beta_2) * prec * recall / (beta_2 * prec + recall)

                cost_coref = 1. - f_beta

            # top_antecedent_cluster_ids = tf.gather(top_span_cluster_ids, top_antecedents)  # [k, c]
            # top_antecedent_cluster_ids += tf.to_int32(tf.log(tf.to_float(top_antecedents_mask)))  # [k, c]
            # same_cluster_indicator = tf.equal(top_antecedent_cluster_ids, tf.expand_dims(top_span_cluster_ids, 1))  # [k, c]
            # non_dummy_indicator = tf.expand_dims(top_span_cluster_ids > 0, 1)  # [k, 1]
            # pairwise_labels = tf.logical_and(same_cluster_indicator, non_dummy_indicator)  # [k, c]
            # dummy_labels = tf.logical_not(tf.reduce_any(pairwise_labels, 1, keepdims=True))  # [k, 1]
            # antecedent_labels = tf.concat([dummy_labels, pairwise_labels], 1)  # [k, c + 1]
            # gold_scores = antecedent_scores + tf.log(tf.to_float(antecedent_labels))  # [k, max_ant + 1]
            # marginalized_gold_scores = torch.logsumexp(gold_scores, [1])  # [k]
            # log_norm = torch.logsumexp(antecedent_scores, 1)  # [k]
            # antecedent_loss = log_norm - marginalized_gold_scores  # [k]
            # antecedent_loss = torch.sum(antecedent_loss)  # []

>>>>>>> 597115a9
            costs_parts['loss_is_cluster'].append(self.cost_is_cluster * cost_is_cluster.detach().cpu())
            costs_parts['loss_is_mention'].append(self.cost_is_mention * cost_is_mention.detach().cpu())
            if self.args.detr:
                costs_parts['loss_coref'].append((self.cost_coref+2) * cost_coref.detach().cpu())
            else:
                costs_parts['loss_coref'].append(self.cost_coref * cost_coref.detach().cpu())
            if self.args.detr:
                total_cost = (self.cost_coref+2) * cost_coref + self.cost_is_cluster * cost_is_cluster + self.cost_is_mention * cost_is_mention
            else:
                total_cost = self.cost_coref * cost_coref + self.cost_is_cluster * cost_is_cluster + self.cost_is_mention * cost_is_mention
            costs.append(total_cost)
        return torch.stack(costs), costs_parts

        # # Compute all the requested losses
        # losses = {}
        # for loss in self.losses:
        #     losses.update(self.get_loss(loss, outputs, targets, indices, num_of_gold_clusters))
        #
        # In case of auxiliary losses, we repeat this process with the output of each intermediate layer.
        # if 'aux_outputs' in outputs:
        #     for i, aux_outputs in enumerate(outputs['aux_outputs']):
        #         indices = self.matcher(aux_outputs, targets)
        #         for loss in self.losses:
        #             if loss == 'masks':
        #                 # Intermediate masks losses are too costly to compute, we ignore them.
        #                 continue
        #             kwargs = {}
        #             if loss == 'labels':
        #                 # Logging is enabled only for the last layer
        #                 kwargs = {'log': False}
        #             l_dict = self.get_loss(loss, aux_outputs, targets, indices, num_of_gold_clusters, **kwargs)
        #             l_dict = {k + f'_{i}': v for k, v in l_dict.items()}
        #             losses.update(l_dict)
        #
        # return losses

def build_backbone(args, config):
    # position_embedding = PositionalEncoding(config.hidden_size)
    model = LongformerModel.from_pretrained(args.model_name_or_path,
                                               config=config,
                                               cache_dir=args.cache_dir)
    # model = Joiner(backbone, position_embedding)
    # model.backbone_hidden_size = config.hidden_size
    return model


def build_DETR(args):
    # the `num_classes` naming here is somewhat misleading.
    # it indeed corresponds to `max_obj_id + 1`, where max_obj_id
    # is the maximum id for a class in your dataset. For example,
    # COCO has a max_obj_id of 90, so we pass `num_classes` to be 91.
    # As another example, for a dataset that has a single class with id 1,
    # you should pass `num_classes` to be 2 (max_obj_id + 1).
    # For more details on this, check the following discussion
    # https://github.com/facebookresearch/detr/issues/108#issuecomment-650269223

    device = torch.device(args.device)

    if args.config_name:
        config = AutoConfig.from_pretrained(args.config_name, cache_dir=args.cache_dir)
    elif args.model_name_or_path:
        config = AutoConfig.from_pretrained(args.model_name_or_path, cache_dir=args.cache_dir)
    else:
        config = CONFIG_MAPPING[args.model_type]()
        logger.warning("You are instantiating a new config instance from scratch.")

    backbone = build_backbone(args, config)

    transformer = build_transformer(args)

    matcher = build_matcher(args)
    # TODO maybe return consideration of aux loss

    criterion = MatchingLoss(matcher=matcher, eos_coef=args.eos_coef, cost_is_cluster=args.cost_is_cluster, cost_is_mention=args.cost_is_mention,
                             cost_coref=args.cost_coref, args=args)
    criterion.to(device)

    model = DETR(
        backbone,
        criterion,
        transformer,
        num_queries=args.num_queries,
        args=args,
        aux_loss=args.aux_loss
    )

    # if args.loss == 'match':
    #     criterion = MatchingLoss(matcher=matcher, eos_coef=args.eos_coef, cost_is_cluster=args.cost_is_cluster, cost_coref=args.cost_coref, args=args)
    # elif args.loss == 'bcubed':
    #     criterion = BCubedLoss()

    # postprocessors = {'bbox': PostProcess()}

    return model #, postprocessors<|MERGE_RESOLUTION|>--- conflicted
+++ resolved
@@ -118,9 +118,6 @@
         self.token_head = nn.Linear(hidden_dim, 75)
         self.query_token_IO_score = nn.Linear(150, 1)  #TODO: change to 3 so it would be BIO instead of IO
 
-<<<<<<< HEAD
-    def forward(self, input_ids, mask, gold_mentions, num_mentions, speaker_ids, genre):
-=======
         self.input_ids_pads = torch.ones(1, self.args.max_segment_len, dtype=torch.int, device=self.args.device) * TOKENS_PAD
         self.speaker_ids_pads = torch.ones(1, self.args.max_segment_len, self.args.max_num_speakers, dtype=torch.int, device=self.args.device) * SPEAKER_PAD
         self.mask_pads = torch.zeros(1, self.args.max_segment_len, dtype=torch.int, device=self.args.device)
@@ -146,7 +143,6 @@
         self.tokenizer = AutoTokenizer.from_pretrained(args.tokenizer_name, cache_dir=args.cache_dir)
 
     def forward(self, input_ids, sum_text_len, mask, gold_mentions, num_mentions):
->>>>>>> 597115a9
         """ The forward expects a NestedTensor, which consists of:
                - samples.tensor: batched images, of shape [batch_size x 3 x H x W]
                - samples.mask: a binary mask of shape [batch_size x H x W], containing 1 on padded pixels
@@ -183,11 +179,6 @@
 
             longformer_emb = self.backbone(masked_ids, attention_mask=masked_mask)[0]
             longfomer_no_pad_list.append(longformer_emb.reshape(-1, longformer_emb.shape[-1]))
-<<<<<<< HEAD
-            if self.args.speaker != 'text':
-                speaker_ids_no_pad_list.append(speaker_ids_r[i][mask_r[i]==1])
-=======
->>>>>>> 597115a9
 
         if self.args.random_queries:
             raw_query_embed = torch.normal(torch.zeros_like(self.query_embed.weight), 1) * self.query_sigma + self.query_mu #raw_query_embed = torch.normal(torch.zeros_like(self.query_embed.weight), 0.5)
@@ -201,13 +192,7 @@
             span_ends = [torch.tensor([m[1] for m in gold_mentions[i]], dtype=torch.long) for i in range(len(gold_mentions))]
             span_emb, span_mask = self.get_span_emb(longfomer_no_pad_list, span_starts, span_ends, num_mentions)  # [mentions, emb']
             span_emb = self.span_proj(span_emb) # [mentions, emb]
-<<<<<<< HEAD
-            if self.args.speaker == 'after':
-                span_emb = torch.cat([span_emb, avg_speaker_onehot], 2)
             hs, memory = self.transformer(span_emb, span_mask, raw_query_embed, self.is_cluster, self.IO_score)  # [dec_layers, bs, num_queries, emb], [bs, mentions, emb]
-=======
-            hs, memory = self.transformer(span_emb, span_mask, raw_query_embed)  # [dec_layers, bs, num_queries, emb], [bs, mentions, emb]
->>>>>>> 597115a9
 
 
         last_hs = hs[-1] # [bs, num_queries, emb]
@@ -218,8 +203,6 @@
                 "mention_logits": mention_logits}
         return out
 
-<<<<<<< HEAD
-=======
     def configure_optimizers(self):
         param_dicts = [
             {"params": [p for n, p in self.named_parameters() if "backbone" not in n and p.requires_grad]},
@@ -264,10 +247,10 @@
 
         if self.args.add_junk:
             predicted_clusters = calc_predicted_clusters(cluster_logits.cpu().detach(), coref_logits.cpu().detach(), mention_logits.cpu().detach(),
-                                                        self.args.threshold, gold_mentions_list, self.args.is_max or self.args.detr)
+                                                        self.args.threshold, gold_mentions_list, self.args.is_max)
         else:
             predicted_clusters = calc_predicted_clusters(cluster_logits.cpu().detach(), coref_logits.cpu().detach(), [],
-                                                        self.args.threshold, gold_mentions_list, self.args.is_max or self.args.detr)
+                                                        self.args.threshold, gold_mentions_list, self.args.is_max)
         self.train_evaluator.update(predicted_clusters, gold_clusters)
         loss, loss_parts = self.criterion(outputs, {'clusters':gold_matrix, 'mentions':gold_mentions_vector})
         
@@ -356,9 +339,9 @@
                 zip(self.all_cluster_logits_cpu, self.all_coref_logits_cpu, self.all_gold_clusters, self.all_gold_mentions)):
             if len(self.all_mention_logits_cpu) > 0:
                 mention_logits = self.all_mention_logits_cpu[i]
-                predicted_clusters = calc_predicted_clusters(cluster_logits.unsqueeze(0), coref_logits.unsqueeze(0), mention_logits.unsqueeze(0), self.args.threshold, [gold_mentions], self.args.is_max or self.args.detr)
+                predicted_clusters = calc_predicted_clusters(cluster_logits.unsqueeze(0), coref_logits.unsqueeze(0), mention_logits.unsqueeze(0), self.args.threshold, [gold_mentions], self.args.is_max)
             else:
-                predicted_clusters = calc_predicted_clusters(cluster_logits.unsqueeze(0), coref_logits.unsqueeze(0), [], self.args.threshold, [gold_mentions], self.args.is_max or self.args.detr)
+                predicted_clusters = calc_predicted_clusters(cluster_logits.unsqueeze(0), coref_logits.unsqueeze(0), [], self.args.threshold, [gold_mentions], self.args.is_max)
             self.eval_evaluator.update(predicted_clusters, [gold_clusters])
         p, r, f1 = self.eval_evaluator.get_prf()
 
@@ -366,7 +349,7 @@
         prec_gold_to_one_pred, prec_pred_to_one_gold, avg_gold_split_without_perfect, avg_gold_split_with_perfect, \
             avg_pred_split_without_perfect, avg_pred_split_with_perfect, prec_biggest_gold_in_pred_without_perfect, \
                 prec_biggest_gold_in_pred_with_perfect, prec_biggest_pred_in_gold_without_perfect, prec_biggest_pred_in_gold_with_perfect = \
-                    error_analysis(self.all_cluster_logits_cuda, self.all_coref_logits_cuda, self.all_mention_logits_cuda, self.all_gold_clusters, self.all_gold_mentions, self.all_input_ids, self.args.threshold, self.args.is_max or self.args.detr)
+                    error_analysis(self.all_cluster_logits_cuda, self.all_coref_logits_cuda, self.all_mention_logits_cuda, self.all_gold_clusters, self.all_gold_mentions, self.all_input_ids, self.args.threshold, self.args.is_max)
 
         results = {'loss': eval_loss,
                 'avg_f1': f1,
@@ -436,7 +419,6 @@
         self.all_gold_clusters = []
         self.all_gold_mentions = []
 
->>>>>>> 597115a9
 
     def make_batch_same_len(self, input_ids, mask, sum_text_len):
         input_ids_pads = torch.ones(1, self.args.max_segment_len, dtype=torch.int, device=input_ids[0].device) * TOKENS_PAD
@@ -522,11 +504,7 @@
             coref_logits_unnorm = self.IO_score(coref_features).squeeze(-1) # [bs, num_queries, tokens/mentions, 1]
 
 
-<<<<<<< HEAD
             if self.args.softmax: 
-=======
-            if self.args.detr or self.args.softmax: 
->>>>>>> 597115a9
                 cur_coref_logits = coref_logits_unnorm.softmax(dim=1)
             else:
                 cur_coref_logits = coref_logits_unnorm.sigmoid()
@@ -657,13 +635,6 @@
             # Compute the average number of target boxes accross all nodes, for normalization purposes
             coref_logits = outputs["coref_logits"][i].squeeze(0)  # [num_queries, tokens]
             cluster_logits = outputs["cluster_logits"][i].squeeze() # [num_queries]
-            num_real_cluster_target_rows = sum(torch.sum(targets_clusters[i], -1) > 0)
-            matched_predicted_cluster_id_real, matched_gold_cluster_id_real = \
-                matched_predicted_cluster_id[i][matched_gold_cluster_id[i]<num_real_cluster_target_rows], \
-                    matched_gold_cluster_id[i][matched_gold_cluster_id[i]<num_real_cluster_target_rows]
-            matched_predicted_cluster_id_junk, matched_gold_cluster_id_junk = \
-                matched_predicted_cluster_id[i][matched_gold_cluster_id[i]>=num_real_cluster_target_rows], \
-                    matched_gold_cluster_id[i][matched_gold_cluster_id[i]>=num_real_cluster_target_rows]
 
             if self.args.add_junk:
                 mention_logits = outputs["mention_logits"][i].squeeze() # [tokens]
@@ -678,19 +649,11 @@
 
             gold_is_cluster = torch.zeros_like(cluster_logits)
             weight_cluster = self.eos_coef * torch.ones_like(cluster_logits)
-<<<<<<< HEAD
             if matched_predicted_cluster_id_real[i] is not False:
                 gold_is_cluster[matched_predicted_cluster_id_real[i]] = 1
                 weight_cluster[matched_predicted_cluster_id_real[i]] = 1
             cost_is_cluster = F.binary_cross_entropy(cluster_logits, gold_is_cluster, weight=weight_cluster, reduction=self.args.reduction)
-
-=======
-            if matched_predicted_cluster_id[i] is not False:
-                gold_is_cluster[matched_predicted_cluster_id_real] = 1
-                weight_cluster[matched_predicted_cluster_id_real] = 1
-            cost_is_cluster = F.binary_cross_entropy(cluster_logits, gold_is_cluster, weight=weight_cluster, reduction=self.args.reduction)
                 
->>>>>>> 597115a9
             if not self.args.add_junk or sum(targets_mentions[i].shape) == 0:
                 cost_is_mention = torch.tensor(0)
             else:
@@ -704,7 +667,6 @@
             coref_logits = torch.index_select(coref_logits, 1, torch.arange(0, targets_clusters[i].shape[1]).to(coref_logits.device))
 
             cost_coref = 0
-<<<<<<< HEAD
             if matched_predicted_cluster_id_real[i] is not False:
                 if self.args.cluster_block:
                     permuted_coref_logits = coref_logits[matched_predicted_cluster_id_real[i]]
@@ -714,17 +676,6 @@
                     permuted_coref_logits = coref_logits[torch.cat([matched_predicted_cluster_id_real[i],matched_predicted_cluster_id_junk[i]])]
                     permuted_gold = torch.cat([targets_clusters[i][matched_gold_cluster_id_real[i]], \
                         torch.zeros(len(matched_gold_cluster_id_junk[i]), targets_clusters[i].shape[1], device=targets_clusters[i].device)])
-=======
-            if matched_predicted_cluster_id[i] is not False:
-                if self.args.detr or self.args.cluster_block:
-                    permuted_coref_logits = coref_logits[matched_predicted_cluster_id_real]
-                    permuted_gold = targets_clusters[i][matched_gold_cluster_id_real]
-                    cost_coref = F.binary_cross_entropy(permuted_coref_logits, permuted_gold, reduction='sum') / len(matched_predicted_cluster_id_real)
-                else:
-                    permuted_coref_logits = coref_logits[torch.cat([matched_predicted_cluster_id_real,matched_predicted_cluster_id_junk])]
-                    permuted_gold = torch.cat([targets_clusters[i][matched_gold_cluster_id_real], \
-                        torch.zeros(len(matched_gold_cluster_id_junk), targets_clusters[i].shape[1], device=targets_clusters[i].device)])
->>>>>>> 597115a9
 
                     if self.args.multiclass_ce:
                         logits = permuted_coref_logits.transpose(0, 1)  # [mentions, num_queries]
@@ -737,8 +688,6 @@
             elif coref_logits.shape[1] > 0:
                 cost_coref = F.binary_cross_entropy(coref_logits, torch.zeros_like(coref_logits), reduction=self.args.reduction)
 
-<<<<<<< HEAD
-=======
 
             if self.args.b3_loss:
                 # b3_loss
@@ -774,17 +723,10 @@
             # antecedent_loss = log_norm - marginalized_gold_scores  # [k]
             # antecedent_loss = torch.sum(antecedent_loss)  # []
 
->>>>>>> 597115a9
             costs_parts['loss_is_cluster'].append(self.cost_is_cluster * cost_is_cluster.detach().cpu())
             costs_parts['loss_is_mention'].append(self.cost_is_mention * cost_is_mention.detach().cpu())
-            if self.args.detr:
-                costs_parts['loss_coref'].append((self.cost_coref+2) * cost_coref.detach().cpu())
-            else:
-                costs_parts['loss_coref'].append(self.cost_coref * cost_coref.detach().cpu())
-            if self.args.detr:
-                total_cost = (self.cost_coref+2) * cost_coref + self.cost_is_cluster * cost_is_cluster + self.cost_is_mention * cost_is_mention
-            else:
-                total_cost = self.cost_coref * cost_coref + self.cost_is_cluster * cost_is_cluster + self.cost_is_mention * cost_is_mention
+            costs_parts['loss_coref'].append(self.cost_coref * cost_coref.detach().cpu())
+            total_cost = self.cost_coref * cost_coref + self.cost_is_cluster * cost_is_cluster + self.cost_is_mention * cost_is_mention
             costs.append(total_cost)
         return torch.stack(costs), costs_parts
 
