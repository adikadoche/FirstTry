--- conflicted
+++ resolved
@@ -86,11 +86,7 @@
             word_speaker = speaker[i]
             token_ids = self.tokenizer.tokenize(word)
             speaker_prefix_token_num = 0
-<<<<<<< HEAD
-            if self.args.speaker == 'text' and word_speaker != last_speaker_per_token:
-=======
             if word_speaker != last_speaker_per_token:
->>>>>>> 597115a9
                 speaker_prefix = [SPEAKER_START_TOKEN] + self.tokenizer.tokenize(" " + word_speaker, add_special_tokens=False) + [SPEAKER_END_TOKEN]
                 speaker_prefix_token_num = len(speaker_prefix)
                 token_ids = speaker_prefix + token_ids
