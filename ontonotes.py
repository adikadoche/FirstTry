import json
import random

import numpy as np
import torch
from torch.utils.data import Dataset
from transformers import AutoTokenizer
<<<<<<< HEAD
from consts import TOKENS_PAD, SPEAKER_PAD, TOKENS_END, TOKENS_START, GENRES
=======
from consts import TOKENS_PAD, SPEAKER_PAD, GENRES
>>>>>>> 1fcdf6e3


class OntonotesDataset(Dataset):

    def __init__(self, filepath, is_training, batch_size, args) -> None:
        super().__init__()
        with open(filepath) as f:
            lines = f.readlines()
            self.examples = [json.loads(jsonline) for jsonline in lines]
        if args.limit_trainset >= 0:
            self.examples = self.examples[:args.limit_trainset]
        #TODO:REMOVE
        for i, e in reversed(list(enumerate(self.examples))):
            if len(e['clusters']) == 0:
                del self.examples[i]
        self.is_training = is_training
        self.args = args
        self.batch_size = batch_size
        self.subtoken_maps = {}
        if args.tokenizer_name:
            self.tokenizer = AutoTokenizer.from_pretrained(args.tokenizer_name, cache_dir=args.cache_dir)
        elif args.model_name_or_path:
            self.tokenizer = AutoTokenizer.from_pretrained(args.model_name_or_path, cache_dir=args.cache_dir)
        else:
            raise ValueError(
                "You are instantiating a new tokenizer from scratch. This is not supported, but you can do it from another script, save it,"
                "and load it from here, using --tokenizer_name"
            )
        # self.tensorized_examples = self.get_all_tensorized_examples()


    def __len__(self):
        return len(self.examples)

    def __getitem__(self, index):
        example = self.examples[index]
        tensorized_example = self.tensorize_example(example, self.is_training)
        return tensorized_example

    def get_all_tensorized_examples(self):
        tensorized_examples = []
        for ind, example in enumerate(self.examples):
            tensorized_example = self.tensorize_example(example)
            tensorized_examples.append(tensorized_example)
            if ind%100 == 0:
                print(ind)
        return tensorized_examples

    def get_tokenized_words_and_new_indices(self, sentence, speakers, total_tokens, word_idx, is_first):
        tekenized_sentence = []
        speaker_per_token = []
        word_idx_to_end_token_idx = dict()
        word_idx_to_start_token_idx = dict()

        for i in range(len(sentence)):
            word = sentence[i]
            if not is_first or i > 0:
                word = ' ' + word
            speaker = speakers[i]
            token_ids = self.tokenizer.encode(word, add_special_tokens=False)
            tekenized_sentence += token_ids
            word_idx_to_start_token_idx[word_idx] = total_tokens  # +1 for <s>
            total_tokens += len(token_ids)
            word_idx_to_end_token_idx[word_idx] = total_tokens-1  # old_seq_len + len(tokenized_word) - 1 (we start counting from zero) = len(token_ids)
            speaker_per_token += [speaker] * len(token_ids)
            word_idx += 1
        return tekenized_sentence, word_idx, speaker_per_token, word_idx_to_start_token_idx, word_idx_to_end_token_idx, total_tokens

    def tensorize_example(self, example, is_training):
        tensorized_example = {}
        old_clusters = example["clusters"]
        sentences = example["sentences"]
        num_words = sum(len(s) for s in sentences)
        speakers = example["speakers"]
        # assert num_words == len(speakers), (num_words, len(speakers))
        speaker_dict = self.get_speaker_dict(self.flatten(speakers))
        sentence_map = [] #example['sentence_map']

        max_sentence_length = self.args.max_segment_len

        input_ids, input_mask, speaker_ids, text_len = [], [], [], []
        word_idx = 0
        total_tokens = 0
        word_idx_to_end_token_idx = dict()
        word_idx_to_start_token_idx = dict()
        sent_idx = 0
        while sent_idx < len(sentences):
            concat_sentence = []
            concat_speaker = []
            sentence = sentences[sent_idx]
            speaker = speakers[sent_idx]
            while len(self.tokenizer.encode(' '.join(concat_sentence + sentence))) < max_sentence_length and sent_idx < len(sentences):
                concat_sentence += sentence
                concat_speaker += speaker
                sent_idx += 1
                if sent_idx >= len(sentences):
                    break
                sentence = sentences[sent_idx]
                speaker = speakers[sent_idx]
            sent_input_ids = self.tokenizer.encode(' '.join(concat_sentence))
            cur_text_len = len(sent_input_ids)
            text_len.append(cur_text_len)

            speaker_per_token = ['[SPL]']
            for i in range(len(concat_sentence)):
                word = concat_sentence[i]
                if i > 0:
                    word = ' ' + word
                speaker = concat_speaker[i]
                token_ids = self.tokenizer.tokenize(word)
                word_idx_to_start_token_idx[word_idx] = total_tokens + 1  # +1 for <s>
                total_tokens += len(token_ids)
                word_idx_to_end_token_idx[word_idx] = total_tokens  # old_seq_len + 1 (for <s>) + len(tokenized_word) - 1 (we start counting from zero) = len(token_ids)
                speaker_per_token += [speaker] * len(token_ids)
                word_idx += 1
            speaker_per_token += ['[SPL]']

            total_tokens += 2
            
            sent_input_mask = [1] * cur_text_len
            sent_speaker_ids = [speaker_dict.get(s, 3) for s in speaker_per_token]
            sent_input_mask += [0] * (max_sentence_length - cur_text_len)
            sent_speaker_ids += [SPEAKER_PAD] * (max_sentence_length - cur_text_len)
            sent_input_ids += [TOKENS_PAD] * (max_sentence_length - cur_text_len)
            input_ids.append(sent_input_ids)
            speaker_ids.append(sent_speaker_ids)
            input_mask.append(sent_input_mask)

        clusters = [
            [(word_idx_to_start_token_idx[start], word_idx_to_end_token_idx[end]) for start, end in cluster] for
            cluster in old_clusters]


        gold_mentions = sorted(tuple(m) for m in self.flatten(clusters))
        gold_mention_map = {m: i for i, m in enumerate(gold_mentions)}
        cluster_ids = np.zeros(len(gold_mentions))
        for cluster_id, cluster in enumerate(clusters):
            for mention in cluster:
                cluster_ids[gold_mention_map[tuple(mention)]] = cluster_id + 1


        input_ids = np.array(input_ids)
        input_mask = np.array(input_mask)
        speaker_ids = np.array(speaker_ids)
        assert total_tokens == np.sum(input_mask), (total_tokens, np.sum(input_mask))

        doc_key = example["doc_key"][:2]
        genre = GENRES.get(doc_key, 0)

        genre = self.encode_genre_binary(genre)

        gold_starts, gold_ends = self.tensorize_mentions(gold_mentions)
        tensorized_example['input_ids'] = input_ids
        tensorized_example['input_mask'] = input_mask
        tensorized_example['text_len'] = text_len
        tensorized_example['speaker_ids'] = speaker_ids
        tensorized_example['genre'] = genre
        tensorized_example['gold_starts'] = gold_starts
        tensorized_example['gold_ends'] = gold_ends
        tensorized_example['cluster_ids'] = cluster_ids
        tensorized_example['sentence_map'] = sentence_map

        if is_training and len(input_ids) > self.args.max_training_sentences:
            tensorized_example = self.truncate_example(tensorized_example)
<<<<<<< HEAD
        
=======

>>>>>>> 1fcdf6e3
        tensorized_example['speaker_ids'] = self.encode_speaker_binary(tensorized_example['speaker_ids'])

        # calc clusters after truncation
        if len(tensorized_example['cluster_ids']) == 0:
            clusters = []
        else:
            cluster_ids_int = tensorized_example['cluster_ids'].astype(np.int)
            clusters = [[] for _ in range(cluster_ids_int.max())]
            for start, end, cluster_id in zip(tensorized_example['gold_starts'], tensorized_example['gold_ends'], cluster_ids_int):
                clusters[cluster_id-1].append((start, end))
            clusters = [c for c in clusters if len(c) > 0]
        
        tensorized_example['clusters'] = clusters

        return tensorized_example

    def encode_genre_binary(self, genre):
        encoded = np.zeros(len(GENRES)+1, dtype='uint8')
        encoded[genre] = 1
        return encoded

    def encode_speaker_binary(self, speaker_ids):
        speaker_ids_onehot = []
        for i in range(len(speaker_ids)):
            speaker_ids_onehot.append(np.eye(self.args.max_num_speakers, dtype='uint8')[speaker_ids[i]])
        return speaker_ids_onehot

<<<<<<< HEAD
    def calc_clusters(self, tensorized_example):
        if len(tensorized_example['cluster_ids']) == 0:
            clusters = []
        else:
            cluster_ids_int = tensorized_example['cluster_ids'].astype(np.int)
            clusters = [[] for _ in range(cluster_ids_int.max())]
            for start, end, cluster_id in zip(tensorized_example['gold_starts'], tensorized_example['gold_ends'], cluster_ids_int):
                clusters[cluster_id-1].append((start, end))
            clusters = [c for c in clusters if len(c) > 0]
        return clusters

=======
>>>>>>> 1fcdf6e3
    def tensorize_mentions(self, mentions):
        if len(mentions) > 0:
            starts, ends = zip(*mentions)
        else:
            starts, ends = [], []
        return np.array(starts), np.array(ends)

    def truncate_example(self, tensorized_example, sentence_offset=None):
        max_training_sentences = self.args.max_training_sentences
        num_sentences = tensorized_example['input_ids'].shape[0]
        assert num_sentences > max_training_sentences

        sentence_offset = random.randint(0,
                                         num_sentences - max_training_sentences) if sentence_offset is None else sentence_offset
        word_offset = sum(tensorized_example['text_len'][:sentence_offset])
        num_words = sum(tensorized_example['text_len'][sentence_offset:sentence_offset + max_training_sentences])
        tensorized_example['input_ids'] = tensorized_example['input_ids'][sentence_offset:sentence_offset + max_training_sentences, :]
        tensorized_example['input_mask'] = tensorized_example['input_mask'][sentence_offset:sentence_offset + max_training_sentences, :]
        tensorized_example['speaker_ids'] = tensorized_example['speaker_ids'][sentence_offset:sentence_offset + max_training_sentences, :]
        tensorized_example['text_len'] = tensorized_example['text_len'][sentence_offset:sentence_offset + max_training_sentences]

        # sentence_map = sentence_map[word_offset: word_offset + num_words]
        gold_spans = np.logical_and(tensorized_example['gold_ends'] >= word_offset, tensorized_example['gold_starts'] < word_offset + num_words)
        tensorized_example['gold_starts'] = tensorized_example['gold_starts'][gold_spans] - word_offset
        tensorized_example['gold_ends'] = tensorized_example['gold_ends'][gold_spans] - word_offset
        tensorized_example['cluster_ids'] = tensorized_example['cluster_ids'][gold_spans]

        return tensorized_example

    @staticmethod
    def flatten(l):
        return [item for sublist in l for item in sublist]

    def get_speaker_dict(self, speakers):
        speaker_dict = {'UNK': SPEAKER_PAD, '[SPL]': 1}
        for s in speakers:
            if s not in speaker_dict and len(speaker_dict) < self.args.max_num_speakers:
                speaker_dict[s] = len(speaker_dict)
        return speaker_dict

<|MERGE_RESOLUTION|>--- conflicted
+++ resolved
@@ -5,11 +5,7 @@
 import torch
 from torch.utils.data import Dataset
 from transformers import AutoTokenizer
-<<<<<<< HEAD
-from consts import TOKENS_PAD, SPEAKER_PAD, TOKENS_END, TOKENS_START, GENRES
-=======
 from consts import TOKENS_PAD, SPEAKER_PAD, GENRES
->>>>>>> 1fcdf6e3
 
 
 class OntonotesDataset(Dataset):
@@ -174,11 +170,6 @@
 
         if is_training and len(input_ids) > self.args.max_training_sentences:
             tensorized_example = self.truncate_example(tensorized_example)
-<<<<<<< HEAD
-        
-=======
-
->>>>>>> 1fcdf6e3
         tensorized_example['speaker_ids'] = self.encode_speaker_binary(tensorized_example['speaker_ids'])
 
         # calc clusters after truncation
@@ -206,20 +197,6 @@
             speaker_ids_onehot.append(np.eye(self.args.max_num_speakers, dtype='uint8')[speaker_ids[i]])
         return speaker_ids_onehot
 
-<<<<<<< HEAD
-    def calc_clusters(self, tensorized_example):
-        if len(tensorized_example['cluster_ids']) == 0:
-            clusters = []
-        else:
-            cluster_ids_int = tensorized_example['cluster_ids'].astype(np.int)
-            clusters = [[] for _ in range(cluster_ids_int.max())]
-            for start, end, cluster_id in zip(tensorized_example['gold_starts'], tensorized_example['gold_ends'], cluster_ids_int):
-                clusters[cluster_id-1].append((start, end))
-            clusters = [c for c in clusters if len(c) > 0]
-        return clusters
-
-=======
->>>>>>> 1fcdf6e3
     def tensorize_mentions(self, mentions):
         if len(mentions) > 0:
             starts, ends = zip(*mentions)
