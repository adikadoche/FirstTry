--- conflicted
+++ resolved
@@ -3,12 +3,9 @@
 NULL_ID_FOR_COREF = 0
 TOKENS_PAD = 1
 SPEAKER_PAD = 0
-<<<<<<< HEAD
 TOKENS_END = 2
 TOKENS_START = 0
-=======
 MASK_PAD = 0
->>>>>>> 1fcdf6e3
 
 OUT_KEYS = ['pred_logits', 'pred_clusters', 'pred_is_cluster', 'aux_outputs']
 
@@ -20,9 +17,5 @@
             'it', 'its', 'itself',
             'they', 'them', 'their', 'theirs', 'themself', 'themselves',
             'this', 'these', 'that', 'those'}
-<<<<<<< HEAD
-
-=======
             
->>>>>>> 1fcdf6e3
 GENRES =  {g: i+1 for i, g in enumerate(["bc", "bn", "mz", "nw", "pt", "tc", "wb"])}