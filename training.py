import json
import os
import logging
import random
import numpy as np
import wandb
import torch
from eval import evaluate, report_eval
from tqdm import tqdm, trange
import time, datetime
from misc import save_on_master, is_main_process
from utils import tensor_and_remove_empty, create_gold_matrix, calc_predicted_clusters, create_junk_gold_mentions, try_measure_len
from optimization import WarmupLinearSchedule, WarmupExponentialSchedule
import itertools
from metrics import CorefEvaluator
from utils import load_from_checkpoint, save_checkpoint
from consts import TOKENS_PAD, SPEAKER_PAD

from transformers import AdamW, get_constant_schedule_with_warmup

logger = logging.getLogger(__name__)

<<<<<<< HEAD

=======
>>>>>>> 1fcdf6e3
def train_one_epoch(model: torch.nn.Module, criterion: torch.nn.Module,
                    epoch_iterator, optimizer: torch.optim.Optimizer, scaler: torch.cuda.amp.GradScaler,
                    args, evaluator, skip_steps, recent_grad_norms, recent_cluster_logits,
        recent_coref_logits, recent_losses, recent_losses_parts, recent_logits_sums, global_step, lr_scheduler, eval_loader, eval_dataset, threshold):
    input_ids_pads = torch.ones(1, args.max_segment_len, dtype=torch.int, device=args.device) * TOKENS_PAD
    speaker_ids_pads = torch.ones(1, args.max_segment_len, args.max_num_speakers, dtype=torch.int, device=args.device) * SPEAKER_PAD
    mask_pads = torch.zeros(1, args.max_segment_len, dtype=torch.int, device=args.device)
    for step, batch in enumerate(epoch_iterator):
        if skip_steps > 0:
            skip_steps -= 1
            continue

        model.train()

        sum_text_len = [sum(tl) for tl in batch['text_len']]
        gold_clusters = batch['clusters']

        gold_mentions_list = None
        if args.use_gold_mentions:
            # gold_mentions = []
            # if len(gold_clusters) > 0:  #TODO: create junk clusters even if 0 gold clusters
            gold_mentions_list = [list(set([tuple(m) for c in gc for m in c])) for gc in gold_clusters]
            if args.add_junk:
                gold_mentions_list, gold_mentions_vector = create_junk_gold_mentions(gold_mentions_list, sum_text_len, args.device)
            else:
                gold_mentions_vector = [torch.ones(len(gm), dtype=torch.float, device=args.device) for gm in gold_mentions_list]

<<<<<<< HEAD
        input_ids, input_mask, sum_text_len, gold_clusters, gold_mentions, genre, speaker_ids = tensor_and_remove_empty(batch, gold_mentions, args)
=======
        input_ids, input_mask, sum_text_len, gold_mentions, num_mentions, speaker_ids, genre = tensor_and_remove_empty(batch, gold_mentions_list, args, input_ids_pads, mask_pads, speaker_ids_pads)
>>>>>>> 1fcdf6e3
        if len(input_ids) == 0:
            continue

        gold_matrix = create_gold_matrix(args.device, sum_text_len, args.num_queries, gold_clusters, gold_mentions_list)

        # orig_input_dim = input_ids.shape
        # input_ids = torch.reshape(input_ids, (1, -1))
        # input_mask = torch.reshape(input_mask, (1, -1))
        if args.amp:
            with torch.cuda.amp.autocast():
<<<<<<< HEAD
                outputs = model(input_ids, sum_text_len, input_mask, gold_mentions, genre, speaker_ids)
=======
                outputs = model(input_ids, sum_text_len, input_mask, gold_mentions, num_mentions, speaker_ids, genre)
>>>>>>> 1fcdf6e3
                cluster_logits, coref_logits = outputs['cluster_logits'], outputs['coref_logits']

                predicted_clusters = calc_predicted_clusters(cluster_logits.cpu().detach(), coref_logits.cpu().detach(),
                                                            threshold, gold_mentions_list)
                evaluator.update(predicted_clusters, gold_clusters)
                loss = criterion(outputs, gold_matrix)
        else:
<<<<<<< HEAD
            outputs = model(input_ids, sum_text_len, input_mask, gold_mentions, genre, speaker_ids)
=======
            outputs = model(input_ids, sum_text_len, input_mask, gold_mentions, num_mentions, speaker_ids, genre)
>>>>>>> 1fcdf6e3
            cluster_logits, coref_logits, mention_logits = outputs['cluster_logits'], outputs['coref_logits'], outputs['mention_logits']

            predicted_clusters = calc_predicted_clusters(cluster_logits.cpu().detach(), coref_logits.cpu().detach(), mention_logits.cpu().detach(),
                                                        threshold, gold_mentions_list)
            evaluator.update(predicted_clusters, gold_clusters)
            loss, loss_parts = criterion(outputs, {'clusters':gold_matrix, 'mentions':gold_mentions_vector})

        # recent_cluster_logits.append(cluster_logits.detach().cpu().numpy())
        # recent_coref_logits.append(coref_logits.detach().cpu().numpy().flatten())
        # recent_logits_sums.append(coref_logits.detach().sum(1).flatten().cpu().numpy())

        # TODO handle NaNs and +-infs

        if args.n_gpu > 1 or args.train_batch_size > 1:
            loss = loss.mean()  # mean() to average on multi-gpu parallel training
        if args.gradient_accumulation_steps > 1:
            loss = loss / args.gradient_accumulation_steps

        # if args.fp16:
        #     with amp.scale_loss(loss, optimizer) as scaled_loss:
        #         scaled_loss.backward()
        #     total_norm = torch.nn.utils.clip_grad_norm_(amp.master_params(optimizer), args.max_grad_norm)
        # else:
        # print("before")
        # print(model.IO_score[0].weight)
        if args.amp:
            scaler.scale(loss).backward()
        else:
            loss.backward()
        # total_norm = torch.nn.utils.clip_grad_norm_(model.parameters(), args.max_grad_norm)

        # recent_grad_norms.append(total_norm.item())
        recent_losses.append(loss.item())
        for key in loss_parts.keys():
            if key in recent_losses_parts.keys() and len(recent_losses_parts[key]) > 0:
                recent_losses_parts[key] += loss_parts[key]
            else:
                recent_losses_parts[key] = loss_parts[key]
        epoch_iterator.set_postfix({'loss': loss.item()})

        if (step + 1) % args.gradient_accumulation_steps == 0:
            if args.amp:
                scaler.step(optimizer)
                scaler.update()
            else:
                optimizer.step()
            if args.lr_drop_interval == 'step':
                lr_scheduler.step()  # Update learning rate schedule
            model.zero_grad()
            global_step += args.train_batch_size

            if args.local_rank in [-1, 0] and args.eval_steps > 0 and global_step % args.eval_steps == 0:
                results = report_eval(args, eval_loader, eval_dataset, global_step, model, criterion, threshold)
                threshold = results['threshold']

            if args.local_rank in [-1, 0] and args.save_steps > 0 and global_step % args.save_steps == 0:
                save_checkpoint(args, global_step, threshold, model, optimizer)

            if args.local_rank in [-1, 0] and args.logging_steps > 0 and global_step % args.logging_steps == 0:
                # logits = np.concatenate(recent_cluster_logits)
                # wandb.log({'all_cluster_logits': logits}, step=global_step)
                # wandb.log({'current_cluster_logits': cluster_logits.detach().cpu().numpy()}, step=global_step)
                # recent_cluster_logits.clear()
                # logits = np.concatenate(recent_coref_logits)
                # wandb.log({'all_recent_coref_logits': logits}, step=global_step)
                # wandb.log({'current_recent_coref_logits': coref_logits.detach().cpu().numpy()}, step=global_step)
                # recent_coref_logits.clear()
                # wandb.log({'grad_total_norm': np.mean(recent_grad_norms)}, step=global_step)
                # recent_grad_norms.clear()
                wandb.log({'lr': optimizer.param_groups[0]['lr']}, step=global_step)
                wandb.log({'lr_bert': optimizer.param_groups[1]['lr']}, step=global_step)
                wandb.log({'loss': np.mean(recent_losses)}, step=global_step)
                for key in recent_losses_parts.keys():
                    wandb.log({key: np.mean(recent_losses_parts[key])}, step=global_step)
                recent_losses.clear()
                recent_losses_parts.clear()
                # wandb.log({'coref_logits_sum_over_clusters': np.concatenate(recent_logits_sums)}, step=global_step)
                # recent_logits_sums.clear()

        # print("after")
        # print(model.IO_score[0].weight)
        if args.max_steps > 0 and global_step > args.max_steps:
            epoch_iterator.close()
            break
    return global_step, threshold


def train(args, model, criterion, train_loader, eval_loader, eval_dataset):
    """ Train the model """
    # output_dir = Path(args.output_dir)

    logger.info("Training/evaluation parameters %s", args)

    param_dicts = [
        {"params": [p for n, p in model.named_parameters() if "backbone" not in n and p.requires_grad]},
        {
            "params": [p for n, p in model.named_parameters() if "backbone" in n and p.requires_grad],
            "lr": args.lr_backbone, #TODO: learn how to freeze backbone
        },
    ]

    optimizer = torch.optim.AdamW(param_dicts, lr=args.lr,# * (1 + args.train_batch_size * args.n_gpu/100.0),
                                  weight_decay=args.weight_decay)
    
    if args.resume_from:
        logger.info("Loading from checkpoint {}".format(args.resume_from))
        loaded_args = load_from_checkpoint(model, args.resume_from, args.device, optimizer)
        args.resume_global_step = int(loaded_args['global_step'])
        if not args.do_train:
            return args.resume_global_step
                                 

    # lr_scheduler = get_linear_schedule_with_warmup(optimizer, num_warmup_steps=args.warmup_steps,
    #                                             num_training_steps=t_total)
    # lr_scheduler = torch.optim.lr_scheduler.StepLR(optimizer, args.lr_drop)
    # loaded_saved_optimizer = False
    # Check if saved optimizer or lr_scheduler states exist
    # if os.path.isfile(os.path.join(args.model_name_or_path, "optimizer.pt")) and os.path.isfile(
    #         os.path.join(args.model_name_or_path, "lr_scheduler.pt")
    # ):
    #     # Load in optimizer and lr_scheduler states
    #     optimizer.load_state_dict(torch.load(os.path.join(args.model_name_or_path, "optimizer.pt")))
    #     lr_scheduler.load_state_dict(torch.load(os.path.join(args.model_name_or_path, "lr_scheduler.pt")))
    #     loaded_saved_optimizer = True

    scaler = None
    if args.amp:
        scaler = torch.cuda.amp.GradScaler()
    # multi-gpu training (should be after apex fp16 initialization)
    if args.n_gpu > 1:
        model = torch.nn.DataParallel(model)
        print("FML")

    # Distributed training (should be after apex fp16 initialization)
    if args.local_rank != -1:
        model = torch.nn.parallel.DistributedDataParallel(model, device_ids=[args.local_rank],
                                                          output_device=args.local_rank,
                                                          find_unused_parameters=True)
    
    if args.max_steps > 0:
        args.t_total = args.max_steps
        args.num_train_epochs = args.max_steps // (len(train_loader) // args.gradient_accumulation_steps) + 1
    else:
        args.t_total = len(train_loader) // args.gradient_accumulation_steps * args.num_train_epochs

    # lr_scheduler = get_constant_schedule_with_warmup(optimizer, num_warmup_steps=int(args.warmup_steps / args.train_batch_size))
    lr_scheduler = WarmupLinearSchedule(optimizer, warmup_steps=int(args.warmup_steps),
                                        t_total=args.t_total)  # ConstantLRSchedule(optimizer)
    # lr_scheduler = WarmupExponentialSchedule(optimizer, warmup_steps=int(args.warmup_steps / args.train_batch_size),
    #                                     gamma=0.99998)  # ConstantLRSchedule(optimizer)
    
    if args.train_batch_size > 1:
        args.eval_steps = -1 if args.eval_steps == -1 else max(1, int(round(args.eval_steps / args.train_batch_size)))
        args.save_steps = -1 if args.save_steps == -1 else max(1, int(round(args.save_steps / args.train_batch_size)))
        args.logging_steps = -1 if args.logging_steps == -1 else max(1, int(round(args.logging_steps / args.train_batch_size)))


    global_step = 0 if not args.resume_from else args.resume_global_step
    if args.local_rank in [-1, 0]:
        purge_step = None if not args.resume_from else args.resume_global_step

    # Train!
    logger.info("***** Running training *****")
    logger.info("  Num steps per epoch = %d", try_measure_len(train_loader))
    logger.info("  Num Epochs = %d", args.num_train_epochs if args.num_train_epochs is not None else -1)
    logger.info("  Instantaneous batch size per GPU = %d", args.per_gpu_train_batch_size)
    logger.info("  Total train batch size (w. parallel, distributed & accumulation) = %d",
                args.train_batch_size * args.gradient_accumulation_steps * (
                    torch.distributed.get_world_size() if args.local_rank != -1 else 1))
    logger.info("  Gradient Accumulation steps = %d", args.gradient_accumulation_steps)
    logger.info("  Total optimization steps = %d", args.t_total)


    model.zero_grad()
    recent_grad_norms = []
    recent_cluster_logits = []
    recent_coref_logits = []
    recent_losses = []
    recent_losses_parts = {}
    recent_logits_sums = []
    train_iterator = itertools.count() if args.num_train_epochs is None else range(int(args.num_train_epochs))
    train_iterator = tqdm(train_iterator, desc="Epoch", disable=args.local_rank not in [-1, 0])
    set_seed(args)  # Added here for reproducibility (even between python 2 and 3)
    skip_steps = args.skip_steps
    threshold = 0.5 # starting threshold, later fixed by eval

    start_time = time.time()
    for epoch in train_iterator:
        # if epoch > len(train_iterator) / 2:
        #     args.add_junk = True
        evaluator = CorefEvaluator()
        epoch_iterator = tqdm(train_loader, desc="Iteration in Epoch {}".format(epoch), disable=args.local_rank not in [-1, 0], leave=False)
        global_step, threshold = train_one_epoch(   #TODO: do I need to let the threshold return to 0.5 every time? or is it correct to update it?
            model, criterion, epoch_iterator, optimizer, scaler, args, evaluator, skip_steps, recent_grad_norms,
            recent_cluster_logits, recent_coref_logits, recent_losses, recent_losses_parts, recent_logits_sums, global_step,
            lr_scheduler, eval_loader, eval_dataset, threshold)

        p, r, f1 = evaluator.get_prf()
        if args.local_rank in [-1, 0]:
            wandb.log({'Train Precision':p}, step=global_step)
            wandb.log({'Train Recall': r}, step=global_step)
            wandb.log({'Train F1': f1}, step=global_step)
            logger.info('Train precision, recall, f1: {}'.format((p, r, f1)))

        if args.lr_drop_interval == 'epoch':
            lr_scheduler.step()  # Update learning rate schedule

        if args.local_rank in [-1, 0]:
            if args.save_epochs > 0 and (epoch + 1) % args.save_epochs == 0 or epoch + 1 == args.num_train_epochs:
                save_checkpoint(args, global_step, threshold, model, optimizer)

            if args.eval_epochs > 0 and (epoch + 1) % args.eval_epochs == 0 or \
                    epoch + 1 == args.num_train_epochs and (args.eval_epochs > 0 or args.eval_steps > 0):
                report_eval(args, eval_loader, eval_dataset, global_step, model, criterion, threshold)

        if 0 < args.max_steps < global_step:
            train_iterator.close()
            break

    total_time = time.time() - start_time
    total_time_str = str(datetime.timedelta(seconds=int(total_time)))
    print('Training time {}'.format(total_time_str))

    # if args.local_rank in [-1, 0]:
    #     tb_writer.close()

    return global_step

    # # Prepare optimizer and schedule (linear warmup and decay)
    # no_decay = ['bias', 'LayerNorm.weight']
    # head_params = ['coref', 'mention', 'antecedent']
    #
    # model_decay = [p for n, p in model.named_parameters() if
    #                not any(hp in n for hp in head_params) and not any(nd in n for nd in no_decay)]
    # model_no_decay = [p for n, p in model.named_parameters() if
    #                   not any(hp in n for hp in head_params) and any(nd in n for nd in no_decay)]
    # head_decay = [p for n, p in model.named_parameters() if
    #               any(hp in n for hp in head_params) and not any(nd in n for nd in no_decay)]
    # head_no_decay = [p for n, p in model.named_parameters() if
    #                  any(hp in n for hp in head_params) and any(nd in n for nd in no_decay)]
    #
    # head_learning_rate = args.head_learning_rate if args.head_learning_rate else args.learning_rate
    # optimizer_grouped_parameters = [
    #     {'params': model_decay, 'lr': args.learning_rate, 'weight_decay': args.weight_decay},
    #     {'params': model_no_decay, 'lr': args.learning_rate, 'weight_decay': 0.0},
    #     {'params': head_decay, 'lr': head_learning_rate, 'weight_decay': args.weight_decay},
    #     {'params': head_no_decay, 'lr': head_learning_rate, 'weight_decay': 0.0}
    # ]
    # optimizer = AdamW(optimizer_grouped_parameters,
    #                   lr=args.learning_rate,
    #                   betas=(args.adam_beta1, args.adam_beta2),
    #                   eps=args.adam_epsilon)
    # lr_scheduler = get_linear_schedule_with_warmup(optimizer, num_warmup_steps=args.warmup_steps,
    #                                             num_training_steps=t_total)
    #
    # loaded_saved_optimizer = False
    # # Check if saved optimizer or lr_scheduler states exist
    # if os.path.isfile(os.path.join(args.model_name_or_path, "optimizer.pt")) and os.path.isfile(
    #         os.path.join(args.model_name_or_path, "lr_scheduler.pt")
    # ):
    #     # Load in optimizer and lr_scheduler states
    #     optimizer.load_state_dict(torch.load(os.path.join(args.model_name_or_path, "optimizer.pt")))
    #     lr_scheduler.load_state_dict(torch.load(os.path.join(args.model_name_or_path, "lr_scheduler.pt")))
    #     loaded_saved_optimizer = True
    #
    # if args.amp:
    #     try:
    #         from apex import amp
    #     except ImportError:
    #         raise ImportError("Please install apex from https://www.github.com/nvidia/apex to use fp16 training.")
    #     model, optimizer = amp.initialize(model, optimizer, opt_level=args.fp16_opt_level)
    #
    # # multi-gpu training (should be after apex fp16 initialization)
    # if args.n_gpu > 1:
    #     model = torch.nn.DataParallel(model)
    #
    # # Distributed training (should be after apex fp16 initialization)
    # if args.local_rank != -1:
    #     model = torch.nn.parallel.DistributedDataParallel(model, device_ids=[args.local_rank],
    #                                                       output_device=args.local_rank,
    #                                                       find_unused_parameters=True)
    #
    # # Train!
    # logger.info("***** Running training *****")
    # logger.info("  Num examples = %d", len(train_dataset))
    # logger.info("  Num Epochs = %d", args.num_train_epochs)
    # logger.info("  Gradient Accumulation steps = %d", args.gradient_accumulation_steps)
    # logger.info("  Total optimization steps = %d", t_total)
    #
    # global_step = 0
    # if os.path.exists(args.model_name_or_path) and 'checkpoint' in args.model_name_or_path:
    #     try:
    #         # set global_step to gobal_step of last saved checkpoint from model path
    #         checkpoint_suffix = args.model_name_or_path.split("-")[-1].split("/")[0]
    #         global_step = int(checkpoint_suffix)
    #
    #         logger.info("  Continuing training from checkpoint, will skip to saved global_step")
    #         logger.info("  Continuing training from global step %d", global_step)
    #         if not loaded_saved_optimizer:
    #             logger.warning("Training is continued from checkpoint, but didn't load optimizer and lr_scheduler")
    #     except ValueError:
    #         logger.info("  Starting fine-tuning.")
    # tr_loss, logging_loss = 0.0, 0.0
    # model.zero_grad()
    # set_seed(args)  # Added here for reproducibility (even between python 2 and 3)
    #
    # # If nonfreeze_params is not empty, keep all params that are
    # # not in nonfreeze_params fixed.
    # if args.nonfreeze_params:
    #     names = []
    #     for name, param in model.named_parameters():
    #         freeze = True
    #         for nonfreeze_p in args.nonfreeze_params.split(','):
    #             if nonfreeze_p in name:
    #                 freeze = False
    #
    #         if freeze:
    #             param.requires_grad = False
    #         else:
    #             names.append(name)
    #
    #     print('nonfreezing layers: {}'.format(names))
    #
    # train_iterator = trange(
    #     0, int(args.num_train_epochs), desc="Epoch", disable=args.local_rank not in [-1, 0]
    # )
    # # Added here for reproducibility
    # set_seed(args)
    # best_f1 = -1
    # best_global_step = -1
    # for _ in train_iterator:
    #     epoch_iterator = tqdm(train_dataloader, desc="Iteration", disable=args.local_rank not in [-1, 0])
    #     for step, batch in enumerate(epoch_iterator):
    #         batch = tuple(tensor.to(args.device) for tensor in batch)
    #         input_ids, attention_mask, gold_clusters = batch
    #         model.train()
    #
    #         outputs = model(input_ids=input_ids,
    #                         attention_mask=attention_mask,
    #                         gold_clusters=gold_clusters,
    #                         return_all_outputs=False)
    #         loss = outputs[0]  # model outputs are always tuple in transformers (see doc)
    #         losses = outputs[-1]
    #
    #         if args.n_gpu > 1:
    #             loss = loss.mean()  # mean() to average on multi-gpu parallel training
    #             losses = {key: val.mean() for key, val in losses.items()}
    #         if args.gradient_accumulation_steps > 1:
    #             loss = loss / args.gradient_accumulation_steps
    #
    #         if args.amp:
    #             with amp.scale_loss(loss, optimizer) as scaled_loss:
    #                 scaled_loss.backward()
    #         else:
    #             loss.backward()
    #
    #         tr_loss += loss.item()
    #         if (step + 1) % args.gradient_accumulation_steps == 0:
    #             optimizer.step()
    #             lr_scheduler.step()  # Update learning rate schedule
    #             model.zero_grad()
    #             global_step += 1
    #
    #             # Log metrics
    #             if args.local_rank in [-1, 0] and args.logging_steps > 0 and global_step % args.logging_steps == 0:
    #                 logger.info(f"\nloss step {global_step}: {(tr_loss - logging_loss) / args.logging_steps}")
    #                 tb_writer.add_scalar('Training_Loss', (tr_loss - logging_loss) / args.logging_steps, global_step)
    #                 for key, value in losses.items():
    #                     logger.info(f"\n{key}: {value}")
    #
    #                 logging_loss = tr_loss
    #
    #             if args.local_rank in [-1, 0] and args.do_eval and args.eval_steps > 0 and global_step % args.eval_steps == 0:
    #                 results = evaluator.evaluate(model, prefix=f'step_{global_step}', tb_writer=tb_writer, global_step=global_step)
    #                 f1 = results["f1"]
    #                 if f1 > best_f1:
    #                     best_f1 = f1
    #                     best_global_step = global_step
    #                     # Save model checkpoint
    #                     output_dir = os.path.join(args.output_dir, 'checkpoint-{}'.format(global_step))
    #                     if not os.path.exists(output_dir):
    #                         os.makedirs(output_dir)
    #                     model_to_save = model.module if hasattr(model, 'module') else model  # Take care of distributed/parallel training
    #                     model_to_save.save_pretrained(output_dir)
    #                     tokenizer.save_pretrained(output_dir)
    #
    #                     torch.save(args, os.path.join(output_dir, 'training_args.bin'))
    #                     logger.info("Saving model checkpoint to %s", output_dir)
    #
    #                     torch.save(optimizer.state_dict(), os.path.join(output_dir, "optimizer.pt"))
    #                     torch.save(lr_scheduler.state_dict(), os.path.join(output_dir, "lr_scheduler.pt"))
    #                     logger.info("Saving optimizer and lr_scheduler states to %s", output_dir)
    #                 logger.info(f"best f1 is {best_f1} on global step {best_global_step}")
    #             if args.local_rank in [-1, 0] and args.save_steps > 0 and global_step % args.save_steps == 0 and \
    #                     (not args.save_if_best or (best_global_step == global_step)):
    #                 # Save model checkpoint
    #                 output_dir = os.path.join(args.output_dir, 'checkpoint-{}'.format(global_step))
    #                 if not os.path.exists(output_dir):
    #                     os.makedirs(output_dir)
    #                 model_to_save = model.module if hasattr(model,
    #                                                         'module') else model  # Take care of distributed/parallel training
    #                 model_to_save.save_pretrained(output_dir)
    #                 tokenizer.save_pretrained(output_dir)
    #
    #                 torch.save(args, os.path.join(output_dir, 'training_args.bin'))
    #                 logger.info("Saving model checkpoint to %s", output_dir)
    #
    #                 torch.save(optimizer.state_dict(), os.path.join(output_dir, "optimizer.pt"))
    #                 torch.save(lr_scheduler.state_dict(), os.path.join(output_dir, "lr_scheduler.pt"))
    #                 logger.info("Saving optimizer and lr_scheduler states to %s", output_dir)
    #
    #     if 0 < t_total < global_step:
    #         train_iterator.close()
    #         break
    #
    # with open(os.path.join(args.output_dir, f"best_f1.json"), "w") as f:
    #     json.dump({"best_f1": best_f1, "best_global_step": best_global_step}, f)
    #
    # tb_writer.close()
    # return global_step, tr_loss / global_step


def set_seed(args):
    random.seed(args.seed)
    np.random.seed(args.seed)
    torch.manual_seed(args.seed)
    if args.n_gpu > 0:
        torch.cuda.manual_seed_all(args.seed)<|MERGE_RESOLUTION|>--- conflicted
+++ resolved
@@ -20,10 +20,6 @@
 
 logger = logging.getLogger(__name__)
 
-<<<<<<< HEAD
-
-=======
->>>>>>> 1fcdf6e3
 def train_one_epoch(model: torch.nn.Module, criterion: torch.nn.Module,
                     epoch_iterator, optimizer: torch.optim.Optimizer, scaler: torch.cuda.amp.GradScaler,
                     args, evaluator, skip_steps, recent_grad_norms, recent_cluster_logits,
@@ -51,11 +47,7 @@
             else:
                 gold_mentions_vector = [torch.ones(len(gm), dtype=torch.float, device=args.device) for gm in gold_mentions_list]
 
-<<<<<<< HEAD
-        input_ids, input_mask, sum_text_len, gold_clusters, gold_mentions, genre, speaker_ids = tensor_and_remove_empty(batch, gold_mentions, args)
-=======
         input_ids, input_mask, sum_text_len, gold_mentions, num_mentions, speaker_ids, genre = tensor_and_remove_empty(batch, gold_mentions_list, args, input_ids_pads, mask_pads, speaker_ids_pads)
->>>>>>> 1fcdf6e3
         if len(input_ids) == 0:
             continue
 
@@ -66,11 +58,7 @@
         # input_mask = torch.reshape(input_mask, (1, -1))
         if args.amp:
             with torch.cuda.amp.autocast():
-<<<<<<< HEAD
-                outputs = model(input_ids, sum_text_len, input_mask, gold_mentions, genre, speaker_ids)
-=======
                 outputs = model(input_ids, sum_text_len, input_mask, gold_mentions, num_mentions, speaker_ids, genre)
->>>>>>> 1fcdf6e3
                 cluster_logits, coref_logits = outputs['cluster_logits'], outputs['coref_logits']
 
                 predicted_clusters = calc_predicted_clusters(cluster_logits.cpu().detach(), coref_logits.cpu().detach(),
@@ -78,11 +66,7 @@
                 evaluator.update(predicted_clusters, gold_clusters)
                 loss = criterion(outputs, gold_matrix)
         else:
-<<<<<<< HEAD
-            outputs = model(input_ids, sum_text_len, input_mask, gold_mentions, genre, speaker_ids)
-=======
             outputs = model(input_ids, sum_text_len, input_mask, gold_mentions, num_mentions, speaker_ids, genre)
->>>>>>> 1fcdf6e3
             cluster_logits, coref_logits, mention_logits = outputs['cluster_logits'], outputs['coref_logits'], outputs['mention_logits']
 
             predicted_clusters = calc_predicted_clusters(cluster_logits.cpu().detach(), coref_logits.cpu().detach(), mention_logits.cpu().detach(),
