--- conflicted
+++ resolved
@@ -70,17 +70,10 @@
                 gold_matrix, gold_mentions_vector = create_target_and_predict_matrix(gold_mentions_list, mentions_list, gold_matrix)
             if args.add_junk:
                 predicted_clusters = calc_predicted_clusters(cluster_logits.cpu().detach(), coref_logits.cpu().detach(), mention_logits.cpu().detach(),
-<<<<<<< HEAD
                                                             coref_threshold, cluster_threshold, mentions_list, args.slots)
             else:
                 predicted_clusters = calc_predicted_clusters(cluster_logits.cpu().detach(), coref_logits.cpu().detach(), [],
                                                             coref_threshold, cluster_threshold, mentions_list, args.slots)
-=======
-                                                            coref_threshold, cluster_threshold, gold_mentions_list, args.slots)
-            else:
-                predicted_clusters = calc_predicted_clusters(cluster_logits.cpu().detach(), coref_logits.cpu().detach(), [],
-                                                            coref_threshold, cluster_threshold, gold_mentions_list, args.slots)
->>>>>>> 16fd9499
             cluster_evaluator.update(predicted_clusters, gold_clusters)
             gold_mentions_e = [[]] if gold_clusters == [[]] or gold_clusters == [()] else [[[m for c in gold_clusters for d in c for m in d]]]
             predicted_mentions_e = [[]] if predicted_clusters == [[]] or predicted_clusters == [()] else [[[m for c in predicted_clusters for d in c for m in d]]]
