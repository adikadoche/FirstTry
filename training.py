import os
import logging
import random
import numpy as np
# import wandb
import torch
from eval import evaluate, report_eval
from tqdm import tqdm, trange
import time, datetime
from misc import save_on_master, is_main_process
from utils import tensor_and_remove_empty, create_gold_matrix, calc_predicted_clusters, create_junk_gold_mentions, try_measure_len
from optimization import WarmupLinearSchedule, WarmupExponentialSchedule
import itertools
from metrics import CorefEvaluator
from utils import load_from_checkpoint, save_checkpoint
from consts import TOKENS_PAD, SPEAKER_PAD
import pytorch_lightning as pl
from detr import DETRDataModule

from transformers import AdamW, get_constant_schedule_with_warmup

logger = logging.getLogger(__name__)

def train_one_epoch(model: torch.nn.Module, criterion: torch.nn.Module,
                    epoch_iterator, optimizer: torch.optim.Optimizer, scaler: torch.cuda.amp.GradScaler,
                    args, evaluator, skip_steps, recent_grad_norms, recent_cluster_logits,
        recent_coref_logits, recent_losses, recent_losses_parts, recent_logits_sums, global_step, lr_scheduler, eval_loader, eval_dataset, threshold):
    for step, batch in enumerate(epoch_iterator):
        if batch == []:
            continue
        if skip_steps > 0:
            skip_steps -= 1
            continue

        model.train()

<<<<<<< HEAD
        sum_text_len = [sum(tl) for tl in batch['text_len']]
        gold_clusters = batch['clusters']

        gold_mentions_list = None
        if args.use_gold_mentions:
            # gold_mentions = []
            # if len(gold_clusters) > 0:  #TODO: create junk clusters even if 0 gold clusters
            gold_mentions_list = [list(set([tuple(m) for c in gc for m in c])) for gc in gold_clusters]
            if args.add_junk:
                gold_mentions_list, gold_mentions_vector = create_junk_gold_mentions(gold_mentions_list, sum_text_len, args.device)
            else:
                gold_mentions_vector = [torch.ones(len(gm), dtype=torch.float, device=args.device) for gm in gold_mentions_list]

        input_ids, input_mask, sum_text_len, gold_mentions, num_mentions, speaker_ids, genre = tensor_and_remove_empty(batch, gold_mentions_list, args, input_ids_pads, mask_pads, speaker_ids_pads)
        if len(input_ids) == 0:
            continue

        gold_matrix = create_gold_matrix(args.device, sum_text_len, args.num_queries, gold_clusters, gold_mentions_list)

        # orig_input_dim = input_ids.shape
        # input_ids = torch.reshape(input_ids, (1, -1))
        # input_mask = torch.reshape(input_mask, (1, -1))
        if args.amp:
            with torch.cuda.amp.autocast():
                outputs = model(input_ids, sum_text_len, input_mask, gold_mentions, num_mentions, speaker_ids, genre)
                cluster_logits, coref_logits = outputs['cluster_logits'], outputs['coref_logits']

                predicted_clusters = calc_predicted_clusters(cluster_logits.cpu().detach(), coref_logits.cpu().detach(),
                                                            threshold, gold_mentions_list, args.is_max)
                evaluator.update(predicted_clusters, gold_clusters)
                loss = criterion(outputs, gold_matrix)
        else:
            outputs = model(input_ids, input_mask, gold_mentions, num_mentions, speaker_ids, genre)
            cluster_logits, coref_logits, mention_logits = outputs['cluster_logits'], outputs['coref_logits'], outputs['mention_logits']

            if args.add_junk:
                predicted_clusters = calc_predicted_clusters(cluster_logits.cpu().detach(), coref_logits.cpu().detach(), mention_logits.cpu().detach(),
                                                            threshold, gold_mentions_list, args.is_max)
            else:
                predicted_clusters = calc_predicted_clusters(cluster_logits.cpu().detach(), coref_logits.cpu().detach(), [],
                                                            threshold, gold_mentions_list, args.is_max)
            evaluator.update(predicted_clusters, gold_clusters)
            loss, loss_parts = criterion(outputs, {'clusters':gold_matrix, 'mentions':gold_mentions_vector})
=======
>>>>>>> 597115a9

        # recent_cluster_logits.append(cluster_logits.detach().cpu().numpy())
        # recent_coref_logits.append(coref_logits.detach().cpu().numpy().flatten())
        # recent_logits_sums.append(coref_logits.detach().sum(1).flatten().cpu().numpy())

        # TODO handle NaNs and +-infs

        if args.n_gpu > 1 or args.train_batch_size > 1:
            loss = loss.mean()  # mean() to average on multi-gpu parallel training
        if args.gradient_accumulation_steps > 1:
            loss = loss / args.gradient_accumulation_steps

        # if args.fp16:
        #     with amp.scale_loss(loss, optimizer) as scaled_loss:
        #         scaled_loss.backward()
        #     total_norm = torch.nn.utils.clip_grad_norm_(amp.master_params(optimizer), args.max_grad_norm)
        # else:
        # print("before")
        # print(model.IO_score[0].weight)
        if args.amp:
            scaler.scale(loss).backward()
        else:
            loss.backward()
        torch.nn.utils.clip_grad_norm_(model.parameters(), args.max_grad_norm)

        # recent_grad_norms.append(total_norm.item())
        # epoch_iterator.set_postfix({'loss': loss.item()})

        if (step + 1) % args.gradient_accumulation_steps == 0:
            if args.amp:
                scaler.step(optimizer)
                scaler.update()
            else:
                optimizer.step()
            if args.lr_drop_interval == 'step':
                lr_scheduler.step()  # Update learning rate schedule
            model.zero_grad()
            global_step += args.train_batch_size

        # print("after")
        # print(model.IO_score[0].weight)
        if args.max_steps > 0 and global_step > args.max_steps:
            epoch_iterator.close()
            break
    return global_step, threshold


def train(args, model, wandb):
    """ Train the model """
    # output_dir = Path(args.output_dir)

    logger.info("Training/evaluation parameters %s", args)
    data_model = DETRDataModule(args)
    trainer = pl.Trainer(max_epochs=args.num_train_epochs, gpus=args.n_gpu, amp_backend='apex',logger= wandb)
    
    if args.resume_from:
        logger.info("Loading from checkpoint {}".format(args.resume_from))
<<<<<<< HEAD
        loaded_args = load_from_checkpoint(model, args.resume_from, args, optimizer)
=======
        loaded_args = load_from_checkpoint(model, args.resume_from, args, args.device, model.optimizer)
>>>>>>> 597115a9
        args.resume_global_step = int(loaded_args['global_step'])
        if not args.do_train:
            return args.resume_global_step
                                 
    # global_step = 0 if not args.resume_from else args.resume_global_step
    # if args.local_rank in [-1, 0]:
    #     purge_step = None if not args.resume_from else args.resume_global_step

<<<<<<< HEAD
    # lr_scheduler = get_linear_schedule_with_warmup(optimizer, num_warmup_steps=args.warmup_steps,
    #                                             num_training_steps=t_total)
    # lr_scheduler = torch.optim.lr_scheduler.StepLR(optimizer, args.lr_drop)
    # loaded_saved_optimizer = False
    # Check if saved optimizer or lr_scheduler states exist
    # if os.path.isfile(os.path.join(args.model_name_or_path, "optimizer.pt")) and os.path.isfile(
    #         os.path.join(args.model_name_or_path, "lr_scheduler.pt")
    # ):
    #     # Load in optimizer and lr_scheduler states
    #     optimizer.load_state_dict(torch.load(os.path.join(args.model_name_or_path, "optimizer.pt")))
    #     lr_scheduler.load_state_dict(torch.load(os.path.join(args.model_name_or_path, "lr_scheduler.pt")))
    #     loaded_saved_optimizer = True

    scaler = None
    if args.amp:
        scaler = torch.cuda.amp.GradScaler()
    # multi-gpu training (should be after apex fp16 initialization)
    if args.n_gpu > 1:
        model = torch.nn.DataParallel(model)
        print("FML")

    # Distributed training (should be after apex fp16 initialization)
    if args.local_rank != -1:
        model = torch.nn.parallel.DistributedDataParallel(model, device_ids=[args.local_rank],
                                                          output_device=args.local_rank,
                                                          find_unused_parameters=True)
    
    if args.max_steps > 0:
        args.t_total = args.max_steps
        args.num_train_epochs = args.max_steps // (len(train_loader) // args.gradient_accumulation_steps) + 1
    else:
        args.t_total = len(train_loader) // args.gradient_accumulation_steps * args.num_train_epochs
    
    if args.max_ind_example > 0:
        args.num_train_epochs *= 2800 / args.max_ind_example
        args.num_train_epochs = int(args.num_train_epochs) + 1

    # lr_scheduler = get_constant_schedule_with_warmup(optimizer, num_warmup_steps=int(args.warmup_steps / args.train_batch_size))
    lr_scheduler = WarmupLinearSchedule(optimizer, warmup_steps=int((args.warmup_steps/args.train_batch_size) * (1 + (args.train_batch_size - 1) / 5)),
                                        t_total=args.t_total)  # ConstantLRSchedule(optimizer)
    # lr_scheduler = WarmupExponentialSchedule(optimizer, warmup_steps=int(args.warmup_steps / args.train_batch_size),
    #                                     gamma=0.99998)  # ConstantLRSchedule(optimizer)
    
    if args.train_batch_size > 1:
        args.eval_steps = -1 if args.eval_steps == -1 else max(1, int(round(args.eval_steps / args.train_batch_size)))
        args.save_steps = -1 if args.save_steps == -1 else max(1, int(round(args.save_steps / args.train_batch_size)))
        args.logging_steps = -1 if args.logging_steps == -1 else max(1, int(round(args.logging_steps / args.train_batch_size)))


    global_step = 0 if not args.resume_from else args.resume_global_step
    if args.local_rank in [-1, 0]:
        purge_step = None if not args.resume_from else args.resume_global_step
=======
    # # Train!
    # logger.info("***** Running training *****")
    # # logger.info("  Num steps per epoch = %d", try_measure_len(train_loader))
    # logger.info("  Num Epochs = %d", args.num_train_epochs if args.num_train_epochs is not None else -1)
    # logger.info("  Instantaneous batch size per GPU = %d", args.per_gpu_train_batch_size)
    # logger.info("  Total train batch size (w. parallel, distributed & accumulation) = %d",
    #             args.train_batch_size * args.gradient_accumulation_steps * (
    #                 torch.distributed.get_world_size() if args.local_rank != -1 else 1))
    # logger.info("  Gradient Accumulation steps = %d", args.gradient_accumulation_steps)
    # # logger.info("  Total optimization steps = %d", args.t_total)
>>>>>>> 597115a9


    # # model.zero_grad()

    # train_iterator = itertools.count() if args.num_train_epochs is None else range(int(args.num_train_epochs))
    # train_iterator = tqdm(train_iterator, desc="Epoch", disable=args.local_rank not in [-1, 0])
    set_seed(args)  # Added here for reproducibility (even between python 2 and 3)
    skip_steps = args.skip_steps
<<<<<<< HEAD
    threshold = 0.5 # starting threshold, later fixed by eval

    best_f1 = 0
    best_f1_global_step = -1
    start_time = time.time()
    for epoch in train_iterator:
        # if epoch > len(train_iterator) / 2:
        #     args.add_junk = True
        evaluator = CorefEvaluator()
        epoch_iterator = tqdm(train_loader, desc="Iteration in Epoch {}".format(epoch), disable=args.local_rank not in [-1, 0], leave=False)
        global_step, threshold = train_one_epoch(   #TODO: do I need to let the threshold return to 0.5 every time? or is it correct to update it?
            model, criterion, epoch_iterator, optimizer, scaler, args, evaluator, skip_steps, recent_grad_norms,
            recent_cluster_logits, recent_coref_logits, recent_losses, recent_losses_parts, recent_logits_sums, global_step,
            lr_scheduler, eval_loader, eval_dataset, threshold)

        t_p, t_r, t_f1 = evaluator.get_prf()
        if args.local_rank in [-1, 0]:
            wandb.log({'Train Precision':t_p}, step=global_step)
            wandb.log({'Train Recall': t_r}, step=global_step)
            wandb.log({'Train F1': t_f1}, step=global_step)
            logger.info(f'Train step {global_step} f1 {t_f1}, precision {t_p} , recall {t_r}')

        if args.lr_drop_interval == 'epoch':
            lr_scheduler.step()  # Update learning rate schedule

        if args.local_rank in [-1, 0]:
            if args.eval_epochs > 0 and (epoch + 1) % args.eval_epochs == 0 or \
                    epoch + 1 == args.num_train_epochs and (args.eval_epochs > 0 or args.eval_steps > 0):
                results = report_eval(args, eval_loader, eval_dataset, global_step, model, criterion, threshold)
                threshold = results['threshold']
                f1 = results['avg_f1']
            logger.info(f'Train step {global_step} f1 {t_f1}, precision {t_p} , recall {t_r}')

            if args.save_epochs > 0 and (epoch + 1) % args.save_epochs == 0 or epoch + 1 == args.num_train_epochs:
                if f1 > best_f1:
                    prev_best_f1 = best_f1
                    prev_best_f1_global_step = best_f1_global_step
                    output_dir = os.path.join(args.output_dir, 'checkpoint-{}'.format(global_step))
                    save_checkpoint(args, global_step, threshold, model, optimizer, output_dir)
                    print(f'previous checkpoint with f1 {prev_best_f1} was {prev_best_f1_global_step}')
                    best_f1 = f1
                    best_f1_global_step = global_step
                    print(f'saved checkpoint with f1 {best_f1} in step {best_f1_global_step} to {output_dir}')
                    if prev_best_f1_global_step > -1:
                        path_to_remove = os.path.join(args.output_dir, 'checkpoint-{}'.format(prev_best_f1_global_step))
                        shutil.rmtree(path_to_remove)
                        print(f'removed checkpoint with f1 {prev_best_f1} from {path_to_remove}')
=======
    args.threshold = 0.05 # starting threshold, later fixed by eval
>>>>>>> 597115a9

    if not os.path.exists(args.output_dir) and args.local_rank in [-1, 0]:
        print(args.output_dir)
        os.makedirs(args.output_dir)

    trainer.fit(model, data_model)

def set_seed(args):
    random.seed(args.seed)
    np.random.seed(args.seed)
    torch.manual_seed(args.seed)
    if args.n_gpu > 0:
        torch.cuda.manual_seed_all(args.seed)<|MERGE_RESOLUTION|>--- conflicted
+++ resolved
@@ -34,52 +34,6 @@
 
         model.train()
 
-<<<<<<< HEAD
-        sum_text_len = [sum(tl) for tl in batch['text_len']]
-        gold_clusters = batch['clusters']
-
-        gold_mentions_list = None
-        if args.use_gold_mentions:
-            # gold_mentions = []
-            # if len(gold_clusters) > 0:  #TODO: create junk clusters even if 0 gold clusters
-            gold_mentions_list = [list(set([tuple(m) for c in gc for m in c])) for gc in gold_clusters]
-            if args.add_junk:
-                gold_mentions_list, gold_mentions_vector = create_junk_gold_mentions(gold_mentions_list, sum_text_len, args.device)
-            else:
-                gold_mentions_vector = [torch.ones(len(gm), dtype=torch.float, device=args.device) for gm in gold_mentions_list]
-
-        input_ids, input_mask, sum_text_len, gold_mentions, num_mentions, speaker_ids, genre = tensor_and_remove_empty(batch, gold_mentions_list, args, input_ids_pads, mask_pads, speaker_ids_pads)
-        if len(input_ids) == 0:
-            continue
-
-        gold_matrix = create_gold_matrix(args.device, sum_text_len, args.num_queries, gold_clusters, gold_mentions_list)
-
-        # orig_input_dim = input_ids.shape
-        # input_ids = torch.reshape(input_ids, (1, -1))
-        # input_mask = torch.reshape(input_mask, (1, -1))
-        if args.amp:
-            with torch.cuda.amp.autocast():
-                outputs = model(input_ids, sum_text_len, input_mask, gold_mentions, num_mentions, speaker_ids, genre)
-                cluster_logits, coref_logits = outputs['cluster_logits'], outputs['coref_logits']
-
-                predicted_clusters = calc_predicted_clusters(cluster_logits.cpu().detach(), coref_logits.cpu().detach(),
-                                                            threshold, gold_mentions_list, args.is_max)
-                evaluator.update(predicted_clusters, gold_clusters)
-                loss = criterion(outputs, gold_matrix)
-        else:
-            outputs = model(input_ids, input_mask, gold_mentions, num_mentions, speaker_ids, genre)
-            cluster_logits, coref_logits, mention_logits = outputs['cluster_logits'], outputs['coref_logits'], outputs['mention_logits']
-
-            if args.add_junk:
-                predicted_clusters = calc_predicted_clusters(cluster_logits.cpu().detach(), coref_logits.cpu().detach(), mention_logits.cpu().detach(),
-                                                            threshold, gold_mentions_list, args.is_max)
-            else:
-                predicted_clusters = calc_predicted_clusters(cluster_logits.cpu().detach(), coref_logits.cpu().detach(), [],
-                                                            threshold, gold_mentions_list, args.is_max)
-            evaluator.update(predicted_clusters, gold_clusters)
-            loss, loss_parts = criterion(outputs, {'clusters':gold_matrix, 'mentions':gold_mentions_vector})
-=======
->>>>>>> 597115a9
 
         # recent_cluster_logits.append(cluster_logits.detach().cpu().numpy())
         # recent_coref_logits.append(coref_logits.detach().cpu().numpy().flatten())
@@ -135,75 +89,18 @@
     data_model = DETRDataModule(args)
     trainer = pl.Trainer(max_epochs=args.num_train_epochs, gpus=args.n_gpu, amp_backend='apex',logger= wandb)
     
-    if args.resume_from:
-        logger.info("Loading from checkpoint {}".format(args.resume_from))
-<<<<<<< HEAD
-        loaded_args = load_from_checkpoint(model, args.resume_from, args, optimizer)
-=======
-        loaded_args = load_from_checkpoint(model, args.resume_from, args, args.device, model.optimizer)
->>>>>>> 597115a9
-        args.resume_global_step = int(loaded_args['global_step'])
-        if not args.do_train:
-            return args.resume_global_step
+    if args.resume_from:  #TODO
+        pass
+        # logger.info("Loading from checkpoint {}".format(args.resume_from))
+        # loaded_args = load_from_checkpoint(model, args.resume_from, args, optimizer)
+        # args.resume_global_step = int(loaded_args['global_step'])
+        # if not args.do_train:
+        #     return args.resume_global_step
                                  
     # global_step = 0 if not args.resume_from else args.resume_global_step
     # if args.local_rank in [-1, 0]:
     #     purge_step = None if not args.resume_from else args.resume_global_step
 
-<<<<<<< HEAD
-    # lr_scheduler = get_linear_schedule_with_warmup(optimizer, num_warmup_steps=args.warmup_steps,
-    #                                             num_training_steps=t_total)
-    # lr_scheduler = torch.optim.lr_scheduler.StepLR(optimizer, args.lr_drop)
-    # loaded_saved_optimizer = False
-    # Check if saved optimizer or lr_scheduler states exist
-    # if os.path.isfile(os.path.join(args.model_name_or_path, "optimizer.pt")) and os.path.isfile(
-    #         os.path.join(args.model_name_or_path, "lr_scheduler.pt")
-    # ):
-    #     # Load in optimizer and lr_scheduler states
-    #     optimizer.load_state_dict(torch.load(os.path.join(args.model_name_or_path, "optimizer.pt")))
-    #     lr_scheduler.load_state_dict(torch.load(os.path.join(args.model_name_or_path, "lr_scheduler.pt")))
-    #     loaded_saved_optimizer = True
-
-    scaler = None
-    if args.amp:
-        scaler = torch.cuda.amp.GradScaler()
-    # multi-gpu training (should be after apex fp16 initialization)
-    if args.n_gpu > 1:
-        model = torch.nn.DataParallel(model)
-        print("FML")
-
-    # Distributed training (should be after apex fp16 initialization)
-    if args.local_rank != -1:
-        model = torch.nn.parallel.DistributedDataParallel(model, device_ids=[args.local_rank],
-                                                          output_device=args.local_rank,
-                                                          find_unused_parameters=True)
-    
-    if args.max_steps > 0:
-        args.t_total = args.max_steps
-        args.num_train_epochs = args.max_steps // (len(train_loader) // args.gradient_accumulation_steps) + 1
-    else:
-        args.t_total = len(train_loader) // args.gradient_accumulation_steps * args.num_train_epochs
-    
-    if args.max_ind_example > 0:
-        args.num_train_epochs *= 2800 / args.max_ind_example
-        args.num_train_epochs = int(args.num_train_epochs) + 1
-
-    # lr_scheduler = get_constant_schedule_with_warmup(optimizer, num_warmup_steps=int(args.warmup_steps / args.train_batch_size))
-    lr_scheduler = WarmupLinearSchedule(optimizer, warmup_steps=int((args.warmup_steps/args.train_batch_size) * (1 + (args.train_batch_size - 1) / 5)),
-                                        t_total=args.t_total)  # ConstantLRSchedule(optimizer)
-    # lr_scheduler = WarmupExponentialSchedule(optimizer, warmup_steps=int(args.warmup_steps / args.train_batch_size),
-    #                                     gamma=0.99998)  # ConstantLRSchedule(optimizer)
-    
-    if args.train_batch_size > 1:
-        args.eval_steps = -1 if args.eval_steps == -1 else max(1, int(round(args.eval_steps / args.train_batch_size)))
-        args.save_steps = -1 if args.save_steps == -1 else max(1, int(round(args.save_steps / args.train_batch_size)))
-        args.logging_steps = -1 if args.logging_steps == -1 else max(1, int(round(args.logging_steps / args.train_batch_size)))
-
-
-    global_step = 0 if not args.resume_from else args.resume_global_step
-    if args.local_rank in [-1, 0]:
-        purge_step = None if not args.resume_from else args.resume_global_step
-=======
     # # Train!
     # logger.info("***** Running training *****")
     # # logger.info("  Num steps per epoch = %d", try_measure_len(train_loader))
@@ -214,7 +111,6 @@
     #                 torch.distributed.get_world_size() if args.local_rank != -1 else 1))
     # logger.info("  Gradient Accumulation steps = %d", args.gradient_accumulation_steps)
     # # logger.info("  Total optimization steps = %d", args.t_total)
->>>>>>> 597115a9
 
 
     # # model.zero_grad()
@@ -223,57 +119,7 @@
     # train_iterator = tqdm(train_iterator, desc="Epoch", disable=args.local_rank not in [-1, 0])
     set_seed(args)  # Added here for reproducibility (even between python 2 and 3)
     skip_steps = args.skip_steps
-<<<<<<< HEAD
-    threshold = 0.5 # starting threshold, later fixed by eval
-
-    best_f1 = 0
-    best_f1_global_step = -1
-    start_time = time.time()
-    for epoch in train_iterator:
-        # if epoch > len(train_iterator) / 2:
-        #     args.add_junk = True
-        evaluator = CorefEvaluator()
-        epoch_iterator = tqdm(train_loader, desc="Iteration in Epoch {}".format(epoch), disable=args.local_rank not in [-1, 0], leave=False)
-        global_step, threshold = train_one_epoch(   #TODO: do I need to let the threshold return to 0.5 every time? or is it correct to update it?
-            model, criterion, epoch_iterator, optimizer, scaler, args, evaluator, skip_steps, recent_grad_norms,
-            recent_cluster_logits, recent_coref_logits, recent_losses, recent_losses_parts, recent_logits_sums, global_step,
-            lr_scheduler, eval_loader, eval_dataset, threshold)
-
-        t_p, t_r, t_f1 = evaluator.get_prf()
-        if args.local_rank in [-1, 0]:
-            wandb.log({'Train Precision':t_p}, step=global_step)
-            wandb.log({'Train Recall': t_r}, step=global_step)
-            wandb.log({'Train F1': t_f1}, step=global_step)
-            logger.info(f'Train step {global_step} f1 {t_f1}, precision {t_p} , recall {t_r}')
-
-        if args.lr_drop_interval == 'epoch':
-            lr_scheduler.step()  # Update learning rate schedule
-
-        if args.local_rank in [-1, 0]:
-            if args.eval_epochs > 0 and (epoch + 1) % args.eval_epochs == 0 or \
-                    epoch + 1 == args.num_train_epochs and (args.eval_epochs > 0 or args.eval_steps > 0):
-                results = report_eval(args, eval_loader, eval_dataset, global_step, model, criterion, threshold)
-                threshold = results['threshold']
-                f1 = results['avg_f1']
-            logger.info(f'Train step {global_step} f1 {t_f1}, precision {t_p} , recall {t_r}')
-
-            if args.save_epochs > 0 and (epoch + 1) % args.save_epochs == 0 or epoch + 1 == args.num_train_epochs:
-                if f1 > best_f1:
-                    prev_best_f1 = best_f1
-                    prev_best_f1_global_step = best_f1_global_step
-                    output_dir = os.path.join(args.output_dir, 'checkpoint-{}'.format(global_step))
-                    save_checkpoint(args, global_step, threshold, model, optimizer, output_dir)
-                    print(f'previous checkpoint with f1 {prev_best_f1} was {prev_best_f1_global_step}')
-                    best_f1 = f1
-                    best_f1_global_step = global_step
-                    print(f'saved checkpoint with f1 {best_f1} in step {best_f1_global_step} to {output_dir}')
-                    if prev_best_f1_global_step > -1:
-                        path_to_remove = os.path.join(args.output_dir, 'checkpoint-{}'.format(prev_best_f1_global_step))
-                        shutil.rmtree(path_to_remove)
-                        print(f'removed checkpoint with f1 {prev_best_f1} from {path_to_remove}')
-=======
     args.threshold = 0.05 # starting threshold, later fixed by eval
->>>>>>> 597115a9
 
     if not os.path.exists(args.output_dir) and args.local_rank in [-1, 0]:
         print(args.output_dir)
