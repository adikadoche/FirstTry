import json
import os
import logging
import random
import numpy as np
import wandb
import torch
from eval import evaluate, report_eval
from tqdm import tqdm, trange
import time, datetime
from misc import save_on_master, is_main_process
from utils import tensor_and_remove_empty, create_gold_matrix, calc_predicted_clusters, create_junk_gold_mentions, try_measure_len
from optimization import WarmupLinearSchedule, WarmupExponentialSchedule
import itertools
from metrics import CorefEvaluator
from utils import load_from_checkpoint, save_checkpoint
from consts import TOKENS_PAD, SPEAKER_PAD

from transformers import AdamW, get_constant_schedule_with_warmup

logger = logging.getLogger(__name__)

def train_one_epoch(model: torch.nn.Module, criterion: torch.nn.Module,
                    epoch_iterator, optimizer: torch.optim.Optimizer, scaler: torch.cuda.amp.GradScaler,
                    args, evaluator, skip_steps, recent_grad_norms, recent_cluster_logits,
        recent_coref_logits, recent_losses, recent_losses_parts, recent_logits_sums, global_step, lr_scheduler, eval_loader, eval_dataset, threshold):
    input_ids_pads = torch.ones(1, args.max_segment_len, dtype=torch.int, device=args.device) * TOKENS_PAD
    speaker_ids_pads = torch.ones(1, args.max_segment_len, args.max_num_speakers, dtype=torch.int, device=args.device) * SPEAKER_PAD
    mask_pads = torch.zeros(1, args.max_segment_len, dtype=torch.int, device=args.device)
    for step, batch in enumerate(epoch_iterator):
        if skip_steps > 0:
            skip_steps -= 1
            continue

        model.train()

        sum_text_len = [sum(tl) for tl in batch['text_len']]
        gold_clusters = batch['clusters']

        gold_mentions_list = None
        if args.use_gold_mentions:
            # gold_mentions = []
            # if len(gold_clusters) > 0:  #TODO: create junk clusters even if 0 gold clusters
            gold_mentions_list = [list(set([tuple(m) for c in gc for m in c])) for gc in gold_clusters]
            if args.add_junk:
                gold_mentions_list, gold_mentions_vector = create_junk_gold_mentions(gold_mentions_list, sum_text_len, args.device)
            else:
                gold_mentions_vector = [torch.ones(len(gm), dtype=torch.float, device=args.device) for gm in gold_mentions_list]

        input_ids, input_mask, sum_text_len, gold_mentions, num_mentions, speaker_ids, genre = tensor_and_remove_empty(batch, gold_mentions_list, args, input_ids_pads, mask_pads, speaker_ids_pads)
        if len(input_ids) == 0:
            continue

        gold_matrix = create_gold_matrix(args.device, sum_text_len, args.num_queries, gold_clusters, gold_mentions_list)

        # orig_input_dim = input_ids.shape
        # input_ids = torch.reshape(input_ids, (1, -1))
        # input_mask = torch.reshape(input_mask, (1, -1))
        if args.amp:
            with torch.cuda.amp.autocast():
                outputs = model(input_ids, sum_text_len, input_mask, gold_mentions, num_mentions, speaker_ids, genre)
                cluster_logits, coref_logits = outputs['cluster_logits'], outputs['coref_logits']

                predicted_clusters = calc_predicted_clusters(cluster_logits.cpu().detach(), coref_logits.cpu().detach(),
                                                            threshold, gold_mentions_list)
                evaluator.update(predicted_clusters, gold_clusters)
                loss = criterion(outputs, gold_matrix)
        else:
<<<<<<< HEAD
            outputs = model(input_ids, sum_text_len, input_mask, gold_mentions, gold_matrix)
=======
            outputs = model(input_ids, sum_text_len, input_mask, gold_mentions, num_mentions, speaker_ids, genre)
>>>>>>> 2bded11d
            cluster_logits, coref_logits, mention_logits = outputs['cluster_logits'], outputs['coref_logits'], outputs['mention_logits']

            if args.add_junk:
                predicted_clusters = calc_predicted_clusters(cluster_logits.cpu().detach(), coref_logits.cpu().detach(), mention_logits.cpu().detach(),
                                                            threshold, gold_mentions_list)
            else:
                predicted_clusters = calc_predicted_clusters(cluster_logits.cpu().detach(), coref_logits.cpu().detach(), [],
                                                            threshold, gold_mentions_list)
            evaluator.update(predicted_clusters, gold_clusters)
            loss, loss_parts = criterion(outputs, {'clusters':gold_matrix, 'mentions':gold_mentions_vector})

        # recent_cluster_logits.append(cluster_logits.detach().cpu().numpy())
        # recent_coref_logits.append(coref_logits.detach().cpu().numpy().flatten())
        # recent_logits_sums.append(coref_logits.detach().sum(1).flatten().cpu().numpy())

        # TODO handle NaNs and +-infs

        if args.n_gpu > 1 or args.train_batch_size > 1:
            loss = loss.mean()  # mean() to average on multi-gpu parallel training
        if args.gradient_accumulation_steps > 1:
            loss = loss / args.gradient_accumulation_steps

        # if args.fp16:
        #     with amp.scale_loss(loss, optimizer) as scaled_loss:
        #         scaled_loss.backward()
        #     total_norm = torch.nn.utils.clip_grad_norm_(amp.master_params(optimizer), args.max_grad_norm)
        # else:
        # print("before")
        # print(model.IO_score[0].weight)
        if args.amp:
            scaler.scale(loss).backward()
        else:
            loss.backward()
        torch.nn.utils.clip_grad_norm_(model.parameters(), args.max_grad_norm)

        # recent_grad_norms.append(total_norm.item())
        recent_losses.append(loss.item())
        for key in loss_parts.keys():
            if key in recent_losses_parts.keys() and len(recent_losses_parts[key]) > 0:
                recent_losses_parts[key] += loss_parts[key]
            else:
                recent_losses_parts[key] = loss_parts[key]
        epoch_iterator.set_postfix({'loss': loss.item()})

        if (step + 1) % args.gradient_accumulation_steps == 0:
            if args.amp:
                scaler.step(optimizer)
                scaler.update()
            else:
                optimizer.step()
            if args.lr_drop_interval == 'step':
                lr_scheduler.step()  # Update learning rate schedule
            model.zero_grad()
            global_step += args.train_batch_size

            if args.local_rank in [-1, 0] and args.eval_steps > 0 and global_step % args.eval_steps == 0:
                results = report_eval(args, eval_loader, eval_dataset, global_step, model, criterion, threshold)
                threshold = results['threshold']

            if args.local_rank in [-1, 0] and args.save_steps > 0 and global_step % args.save_steps == 0:
                save_checkpoint(args, global_step, threshold, model, optimizer)

            if args.local_rank in [-1, 0] and args.logging_steps > 0 and global_step % args.logging_steps == 0:
                # logits = np.concatenate(recent_cluster_logits)
                # wandb.log({'all_cluster_logits': logits}, step=global_step)
                # wandb.log({'current_cluster_logits': cluster_logits.detach().cpu().numpy()}, step=global_step)
                # recent_cluster_logits.clear()
                # logits = np.concatenate(recent_coref_logits)
                # wandb.log({'all_recent_coref_logits': logits}, step=global_step)
                # wandb.log({'current_recent_coref_logits': coref_logits.detach().cpu().numpy()}, step=global_step)
                # recent_coref_logits.clear()
                # wandb.log({'grad_total_norm': np.mean(recent_grad_norms)}, step=global_step)
                # recent_grad_norms.clear()
                wandb.log({'lr': optimizer.param_groups[0]['lr']}, step=global_step)
                wandb.log({'lr_bert': optimizer.param_groups[1]['lr']}, step=global_step)
                wandb.log({'loss': np.mean(recent_losses)}, step=global_step)
                for key in recent_losses_parts.keys():
                    wandb.log({key: np.mean(recent_losses_parts[key])}, step=global_step)
                recent_losses.clear()
                recent_losses_parts.clear()
                # wandb.log({'coref_logits_sum_over_clusters': np.concatenate(recent_logits_sums)}, step=global_step)
                # recent_logits_sums.clear()

        # print("after")
        # print(model.IO_score[0].weight)
        if args.max_steps > 0 and global_step > args.max_steps:
            epoch_iterator.close()
            break
    return global_step, threshold


def train(args, model, criterion, train_loader, eval_loader, eval_dataset):
    """ Train the model """
    # output_dir = Path(args.output_dir)

    logger.info("Training/evaluation parameters %s", args)

    param_dicts = [
        {"params": [p for n, p in model.named_parameters() if "backbone" not in n and p.requires_grad]},
        {
            "params": [p for n, p in model.named_parameters() if "backbone" in n and p.requires_grad],
            "lr": args.lr_backbone, #TODO: learn how to freeze backbone
        },
    ]

    optimizer = torch.optim.AdamW(param_dicts, lr=args.lr * (1 + (args.train_batch_size- 1)/40.0),
                                  weight_decay=args.weight_decay)
    
    if args.resume_from:
        logger.info("Loading from checkpoint {}".format(args.resume_from))
        loaded_args = load_from_checkpoint(model, args.resume_from, args.device, optimizer)
        args.resume_global_step = int(loaded_args['global_step'])
        if not args.do_train:
            return args.resume_global_step
                                 

    # lr_scheduler = get_linear_schedule_with_warmup(optimizer, num_warmup_steps=args.warmup_steps,
    #                                             num_training_steps=t_total)
    # lr_scheduler = torch.optim.lr_scheduler.StepLR(optimizer, args.lr_drop)
    # loaded_saved_optimizer = False
    # Check if saved optimizer or lr_scheduler states exist
    # if os.path.isfile(os.path.join(args.model_name_or_path, "optimizer.pt")) and os.path.isfile(
    #         os.path.join(args.model_name_or_path, "lr_scheduler.pt")
    # ):
    #     # Load in optimizer and lr_scheduler states
    #     optimizer.load_state_dict(torch.load(os.path.join(args.model_name_or_path, "optimizer.pt")))
    #     lr_scheduler.load_state_dict(torch.load(os.path.join(args.model_name_or_path, "lr_scheduler.pt")))
    #     loaded_saved_optimizer = True

    scaler = None
    if args.amp:
        scaler = torch.cuda.amp.GradScaler()
    # multi-gpu training (should be after apex fp16 initialization)
    if args.n_gpu > 1:
        model = torch.nn.DataParallel(model)
        print("FML")

    # Distributed training (should be after apex fp16 initialization)
    if args.local_rank != -1:
        model = torch.nn.parallel.DistributedDataParallel(model, device_ids=[args.local_rank],
                                                          output_device=args.local_rank,
                                                          find_unused_parameters=True)
    
    if args.max_steps > 0:
        args.t_total = args.max_steps
        args.num_train_epochs = args.max_steps // (len(train_loader) // args.gradient_accumulation_steps) + 1
    else:
        args.t_total = len(train_loader) // args.gradient_accumulation_steps * args.num_train_epochs

    # lr_scheduler = get_constant_schedule_with_warmup(optimizer, num_warmup_steps=int(args.warmup_steps / args.train_batch_size))
    lr_scheduler = WarmupLinearSchedule(optimizer, warmup_steps=int((args.warmup_steps/args.train_batch_size) * (1 + (args.train_batch_size - 1) / 5)),
                                        t_total=args.t_total)  # ConstantLRSchedule(optimizer)
    # lr_scheduler = WarmupExponentialSchedule(optimizer, warmup_steps=int(args.warmup_steps / args.train_batch_size),
    #                                     gamma=0.99998)  # ConstantLRSchedule(optimizer)
    
    if args.train_batch_size > 1:
        args.eval_steps = -1 if args.eval_steps == -1 else max(1, int(round(args.eval_steps / args.train_batch_size)))
        args.save_steps = -1 if args.save_steps == -1 else max(1, int(round(args.save_steps / args.train_batch_size)))
        args.logging_steps = -1 if args.logging_steps == -1 else max(1, int(round(args.logging_steps / args.train_batch_size)))


    global_step = 0 if not args.resume_from else args.resume_global_step
    if args.local_rank in [-1, 0]:
        purge_step = None if not args.resume_from else args.resume_global_step

    # Train!
    logger.info("***** Running training *****")
    logger.info("  Num steps per epoch = %d", try_measure_len(train_loader))
    logger.info("  Num Epochs = %d", args.num_train_epochs if args.num_train_epochs is not None else -1)
    logger.info("  Instantaneous batch size per GPU = %d", args.per_gpu_train_batch_size)
    logger.info("  Total train batch size (w. parallel, distributed & accumulation) = %d",
                args.train_batch_size * args.gradient_accumulation_steps * (
                    torch.distributed.get_world_size() if args.local_rank != -1 else 1))
    logger.info("  Gradient Accumulation steps = %d", args.gradient_accumulation_steps)
    logger.info("  Total optimization steps = %d", args.t_total)


    model.zero_grad()
    recent_grad_norms = []
    recent_cluster_logits = []
    recent_coref_logits = []
    recent_losses = []
    recent_losses_parts = {}
    recent_logits_sums = []
    train_iterator = itertools.count() if args.num_train_epochs is None else range(int(args.num_train_epochs))
    train_iterator = tqdm(train_iterator, desc="Epoch", disable=args.local_rank not in [-1, 0])
    set_seed(args)  # Added here for reproducibility (even between python 2 and 3)
    skip_steps = args.skip_steps
    threshold = 0.5 # starting threshold, later fixed by eval

    start_time = time.time()
    for epoch in train_iterator:
        # if epoch > len(train_iterator) / 2:
        #     args.add_junk = True
        evaluator = CorefEvaluator()
        epoch_iterator = tqdm(train_loader, desc="Iteration in Epoch {}".format(epoch), disable=args.local_rank not in [-1, 0], leave=False)
        global_step, threshold = train_one_epoch(   #TODO: do I need to let the threshold return to 0.5 every time? or is it correct to update it?
            model, criterion, epoch_iterator, optimizer, scaler, args, evaluator, skip_steps, recent_grad_norms,
            recent_cluster_logits, recent_coref_logits, recent_losses, recent_losses_parts, recent_logits_sums, global_step,
            lr_scheduler, eval_loader, eval_dataset, threshold)

        p, r, f1 = evaluator.get_prf()
        if args.local_rank in [-1, 0]:
            wandb.log({'Train Precision':p}, step=global_step)
            wandb.log({'Train Recall': r}, step=global_step)
            wandb.log({'Train F1': f1}, step=global_step)
            logger.info('Train precision, recall, f1: {}'.format((p, r, f1)))

        if args.lr_drop_interval == 'epoch':
            lr_scheduler.step()  # Update learning rate schedule

        if args.local_rank in [-1, 0]:
            if args.save_epochs > 0 and (epoch + 1) % args.save_epochs == 0 or epoch + 1 == args.num_train_epochs:
                save_checkpoint(args, global_step, threshold, model, optimizer)

            if args.eval_epochs > 0 and (epoch + 1) % args.eval_epochs == 0 or \
                    epoch + 1 == args.num_train_epochs and (args.eval_epochs > 0 or args.eval_steps > 0):
                report_eval(args, eval_loader, eval_dataset, global_step, model, criterion, threshold)

        if 0 < args.max_steps < global_step:
            train_iterator.close()
            break

    total_time = time.time() - start_time
    total_time_str = str(datetime.timedelta(seconds=int(total_time)))
    print('Training time {}'.format(total_time_str))

    # if args.local_rank in [-1, 0]:
    #     tb_writer.close()

    return global_step

    # # Prepare optimizer and schedule (linear warmup and decay)
    # no_decay = ['bias', 'LayerNorm.weight']
    # head_params = ['coref', 'mention', 'antecedent']
    #
    # model_decay = [p for n, p in model.named_parameters() if
    #                not any(hp in n for hp in head_params) and not any(nd in n for nd in no_decay)]
    # model_no_decay = [p for n, p in model.named_parameters() if
    #                   not any(hp in n for hp in head_params) and any(nd in n for nd in no_decay)]
    # head_decay = [p for n, p in model.named_parameters() if
    #               any(hp in n for hp in head_params) and not any(nd in n for nd in no_decay)]
    # head_no_decay = [p for n, p in model.named_parameters() if
    #                  any(hp in n for hp in head_params) and any(nd in n for nd in no_decay)]
    #
    # head_learning_rate = args.head_learning_rate if args.head_learning_rate else args.learning_rate
    # optimizer_grouped_parameters = [
    #     {'params': model_decay, 'lr': args.learning_rate, 'weight_decay': args.weight_decay},
    #     {'params': model_no_decay, 'lr': args.learning_rate, 'weight_decay': 0.0},
    #     {'params': head_decay, 'lr': head_learning_rate, 'weight_decay': args.weight_decay},
    #     {'params': head_no_decay, 'lr': head_learning_rate, 'weight_decay': 0.0}
    # ]
    # optimizer = AdamW(optimizer_grouped_parameters,
    #                   lr=args.learning_rate,
    #                   betas=(args.adam_beta1, args.adam_beta2),
    #                   eps=args.adam_epsilon)
    # lr_scheduler = get_linear_schedule_with_warmup(optimizer, num_warmup_steps=args.warmup_steps,
    #                                             num_training_steps=t_total)
    #
    # loaded_saved_optimizer = False
    # # Check if saved optimizer or lr_scheduler states exist
    # if os.path.isfile(os.path.join(args.model_name_or_path, "optimizer.pt")) and os.path.isfile(
    #         os.path.join(args.model_name_or_path, "lr_scheduler.pt")
    # ):
    #     # Load in optimizer and lr_scheduler states
    #     optimizer.load_state_dict(torch.load(os.path.join(args.model_name_or_path, "optimizer.pt")))
    #     lr_scheduler.load_state_dict(torch.load(os.path.join(args.model_name_or_path, "lr_scheduler.pt")))
    #     loaded_saved_optimizer = True
    #
    # if args.amp:
    #     try:
    #         from apex import amp
    #     except ImportError:
    #         raise ImportError("Please install apex from https://www.github.com/nvidia/apex to use fp16 training.")
    #     model, optimizer = amp.initialize(model, optimizer, opt_level=args.fp16_opt_level)
    #
    # # multi-gpu training (should be after apex fp16 initialization)
    # if args.n_gpu > 1:
    #     model = torch.nn.DataParallel(model)
    #
    # # Distributed training (should be after apex fp16 initialization)
    # if args.local_rank != -1:
    #     model = torch.nn.parallel.DistributedDataParallel(model, device_ids=[args.local_rank],
    #                                                       output_device=args.local_rank,
    #                                                       find_unused_parameters=True)
    #
    # # Train!
    # logger.info("***** Running training *****")
    # logger.info("  Num examples = %d", len(train_dataset))
    # logger.info("  Num Epochs = %d", args.num_train_epochs)
    # logger.info("  Gradient Accumulation steps = %d", args.gradient_accumulation_steps)
    # logger.info("  Total optimization steps = %d", t_total)
    #
    # global_step = 0
    # if os.path.exists(args.model_name_or_path) and 'checkpoint' in args.model_name_or_path:
    #     try:
    #         # set global_step to gobal_step of last saved checkpoint from model path
    #         checkpoint_suffix = args.model_name_or_path.split("-")[-1].split("/")[0]
    #         global_step = int(checkpoint_suffix)
    #
    #         logger.info("  Continuing training from checkpoint, will skip to saved global_step")
    #         logger.info("  Continuing training from global step %d", global_step)
    #         if not loaded_saved_optimizer:
    #             logger.warning("Training is continued from checkpoint, but didn't load optimizer and lr_scheduler")
    #     except ValueError:
    #         logger.info("  Starting fine-tuning.")
    # tr_loss, logging_loss = 0.0, 0.0
    # model.zero_grad()
    # set_seed(args)  # Added here for reproducibility (even between python 2 and 3)
    #
    # # If nonfreeze_params is not empty, keep all params that are
    # # not in nonfreeze_params fixed.
    # if args.nonfreeze_params:
    #     names = []
    #     for name, param in model.named_parameters():
    #         freeze = True
    #         for nonfreeze_p in args.nonfreeze_params.split(','):
    #             if nonfreeze_p in name:
    #                 freeze = False
    #
    #         if freeze:
    #             param.requires_grad = False
    #         else:
    #             names.append(name)
    #
    #     print('nonfreezing layers: {}'.format(names))
    #
    # train_iterator = trange(
    #     0, int(args.num_train_epochs), desc="Epoch", disable=args.local_rank not in [-1, 0]
    # )
    # # Added here for reproducibility
    # set_seed(args)
    # best_f1 = -1
    # best_global_step = -1
    # for _ in train_iterator:
    #     epoch_iterator = tqdm(train_dataloader, desc="Iteration", disable=args.local_rank not in [-1, 0])
    #     for step, batch in enumerate(epoch_iterator):
    #         batch = tuple(tensor.to(args.device) for tensor in batch)
    #         input_ids, attention_mask, gold_clusters = batch
    #         model.train()
    #
    #         outputs = model(input_ids=input_ids,
    #                         attention_mask=attention_mask,
    #                         gold_clusters=gold_clusters,
    #                         return_all_outputs=False)
    #         loss = outputs[0]  # model outputs are always tuple in transformers (see doc)
    #         losses = outputs[-1]
    #
    #         if args.n_gpu > 1:
    #             loss = loss.mean()  # mean() to average on multi-gpu parallel training
    #             losses = {key: val.mean() for key, val in losses.items()}
    #         if args.gradient_accumulation_steps > 1:
    #             loss = loss / args.gradient_accumulation_steps
    #
    #         if args.amp:
    #             with amp.scale_loss(loss, optimizer) as scaled_loss:
    #                 scaled_loss.backward()
    #         else:
    #             loss.backward()
    #
    #         tr_loss += loss.item()
    #         if (step + 1) % args.gradient_accumulation_steps == 0:
    #             optimizer.step()
    #             lr_scheduler.step()  # Update learning rate schedule
    #             model.zero_grad()
    #             global_step += 1
    #
    #             # Log metrics
    #             if args.local_rank in [-1, 0] and args.logging_steps > 0 and global_step % args.logging_steps == 0:
    #                 logger.info(f"\nloss step {global_step}: {(tr_loss - logging_loss) / args.logging_steps}")
    #                 tb_writer.add_scalar('Training_Loss', (tr_loss - logging_loss) / args.logging_steps, global_step)
    #                 for key, value in losses.items():
    #                     logger.info(f"\n{key}: {value}")
    #
    #                 logging_loss = tr_loss
    #
    #             if args.local_rank in [-1, 0] and args.do_eval and args.eval_steps > 0 and global_step % args.eval_steps == 0:
    #                 results = evaluator.evaluate(model, prefix=f'step_{global_step}', tb_writer=tb_writer, global_step=global_step)
    #                 f1 = results["f1"]
    #                 if f1 > best_f1:
    #                     best_f1 = f1
    #                     best_global_step = global_step
    #                     # Save model checkpoint
    #                     output_dir = os.path.join(args.output_dir, 'checkpoint-{}'.format(global_step))
    #                     if not os.path.exists(output_dir):
    #                         os.makedirs(output_dir)
    #                     model_to_save = model.module if hasattr(model, 'module') else model  # Take care of distributed/parallel training
    #                     model_to_save.save_pretrained(output_dir)
    #                     tokenizer.save_pretrained(output_dir)
    #
    #                     torch.save(args, os.path.join(output_dir, 'training_args.bin'))
    #                     logger.info("Saving model checkpoint to %s", output_dir)
    #
    #                     torch.save(optimizer.state_dict(), os.path.join(output_dir, "optimizer.pt"))
    #                     torch.save(lr_scheduler.state_dict(), os.path.join(output_dir, "lr_scheduler.pt"))
    #                     logger.info("Saving optimizer and lr_scheduler states to %s", output_dir)
    #                 logger.info(f"best f1 is {best_f1} on global step {best_global_step}")
    #             if args.local_rank in [-1, 0] and args.save_steps > 0 and global_step % args.save_steps == 0 and \
    #                     (not args.save_if_best or (best_global_step == global_step)):
    #                 # Save model checkpoint
    #                 output_dir = os.path.join(args.output_dir, 'checkpoint-{}'.format(global_step))
    #                 if not os.path.exists(output_dir):
    #                     os.makedirs(output_dir)
    #                 model_to_save = model.module if hasattr(model,
    #                                                         'module') else model  # Take care of distributed/parallel training
    #                 model_to_save.save_pretrained(output_dir)
    #                 tokenizer.save_pretrained(output_dir)
    #
    #                 torch.save(args, os.path.join(output_dir, 'training_args.bin'))
    #                 logger.info("Saving model checkpoint to %s", output_dir)
    #
    #                 torch.save(optimizer.state_dict(), os.path.join(output_dir, "optimizer.pt"))
    #                 torch.save(lr_scheduler.state_dict(), os.path.join(output_dir, "lr_scheduler.pt"))
    #                 logger.info("Saving optimizer and lr_scheduler states to %s", output_dir)
    #
    #     if 0 < t_total < global_step:
    #         train_iterator.close()
    #         break
    #
    # with open(os.path.join(args.output_dir, f"best_f1.json"), "w") as f:
    #     json.dump({"best_f1": best_f1, "best_global_step": best_global_step}, f)
    #
    # tb_writer.close()
    # return global_step, tr_loss / global_step


def set_seed(args):
    random.seed(args.seed)
    np.random.seed(args.seed)
    torch.manual_seed(args.seed)
    if args.n_gpu > 0:
        torch.cuda.manual_seed_all(args.seed)<|MERGE_RESOLUTION|>--- conflicted
+++ resolved
@@ -66,11 +66,7 @@
                 evaluator.update(predicted_clusters, gold_clusters)
                 loss = criterion(outputs, gold_matrix)
         else:
-<<<<<<< HEAD
-            outputs = model(input_ids, sum_text_len, input_mask, gold_mentions, gold_matrix)
-=======
             outputs = model(input_ids, sum_text_len, input_mask, gold_mentions, num_mentions, speaker_ids, genre)
->>>>>>> 2bded11d
             cluster_logits, coref_logits, mention_logits = outputs['cluster_logits'], outputs['coref_logits'], outputs['mention_logits']
 
             if args.add_junk:
