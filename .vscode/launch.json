--- conflicted
+++ resolved
@@ -22,11 +22,7 @@
                 "--train_file", "/home/gamir/adiz/datasets/ontonotes/overfit/train.english - Copy.jsonlines",
                 "--predict_file", "/home/gamir/adiz/datasets/ontonotes/overfit/dev.english - Copy.jsonlines",
                 // "--do_train",
-<<<<<<< HEAD
                 "--resume_from", "/home/gamir/adiz/Code/runs/s2e-coref/output_dir/10_13_2021_13_48_56",
-=======
-                "--resume_from", "/home/gamir/adiz/Code/runs/s2e-coref/output_dir/10_13_2021_13_48_56/",
->>>>>>> e8a29246
                 "--eval", "all",
                 "--num_train_epochs", "10",
                 "--logging_steps", "10",
