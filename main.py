--- conflicted
+++ resolved
@@ -77,11 +77,6 @@
     if args.do_train:
         train_dataset, train_sampler, train_loader, args.train_batch_size = get_data_objects(args, args.train_file, True)
         global_step = train(args, model, criterion, train_loader, eval_loader, eval_dataset)
-<<<<<<< HEAD
-
-=======
-        
->>>>>>> e8a29246
     make_evaluation(model, criterion, eval_loader, eval_dataset, args) #TODO: report_eval won't work in here because of missing parameters
 
 # Press the green button in the gutter to run the script.
