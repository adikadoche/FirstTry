# This is a sample Python script.

# Press Shift+F10 to execute it or replace it with your code.
# Press Double Shift to search everywhere for classes, files, tool windows, actions, and settings.
import os
# os.environ["CUDA_LAUNCH_BLOCKING"] = "1"
import cProfile, pstats
import pandas as pd
import io

import logging
from cli import parse_args
import torch
# import wandb 
import pytorch_lightning as pl

# from modeling import Adi
from datetime import datetime
from detr import build_DETR
from coref_bucket_batch_sampler import BucketBatchSampler
from training import set_seed, train
from eval import make_evaluation
from data import get_dataset, get_data_objects
from pytorch_lightning.loggers import WandbLogger

logger = logging.getLogger(__name__)
# wandb.init(project='coref-detr', entity='adizicher')


def main():
    args = parse_args()
    if args.resume_from:
        args.output_dir = args.resume_from
    else:
        args.output_dir = os.path.join(args.output_dir, datetime.now().strftime(f"%m_%d_%Y_%H_%M_%S"))
    transformers_logger = logging.getLogger("transformers")
    transformers_logger.setLevel(logging.ERROR)
    if args.run_name != '':
        wandb = WandbLogger(project='coref-detr', entity='adizicher', name=args.run_name)
    else:
        wandb = WandbLogger(project='coref-detr', entity='adizicher')

    # Setup CUDA, GPU & distributed training
    if args.is_debug:
        args.n_gpu = 1 
        os.environ["CUDA_VISIBLE_DEVICES"] = "3"
        os.environ["CUDA_LAUNCH_BLOCKING"] = "1"
    if args.local_rank == -1 or args.no_cuda:
        device = torch.device("cuda" if torch.cuda.is_available() and not args.no_cuda else "cpu")
        args.n_gpu = torch.cuda.device_count() if not args.no_cuda else 0
    else:  # Initializes the distributed backend which will take care of sychronizing nodes/GPUs
        torch.cuda.set_device(args.local_rank)
        device = torch.device("cuda", args.local_rank)
        torch.distributed.init_process_group(backend='nccl')
        args.n_gpu = 1
    args.device = device
<<<<<<< HEAD
    if args.is_debug:
        args.n_gpu = 1 
        os.environ["CUDA_VISIBLE_DEVICES"] = "3"
        os.environ["CUDA_LAUNCH_BLOCKING"] = "1"
=======
    args.n_gpu = 1   #TODO:REMOVEEEEEEEe
>>>>>>> 597115a9

    # Setup logging
    logging.basicConfig(format='%(asctime)s - %(levelname)s - %(name)s -   %(message)s',
                        datefmt='%m/%d/%Y %H:%M:%S',
                        level=logging.INFO if args.local_rank in [-1, 0] else logging.WARN)
    wb_config = {}
    for key, val in vars(args).items():
        logger.info(f"{key} - {val}")
        wb_config[key] = val
    if "GIT_HASH" in os.environ:
        wb_config["GIT_HASH"] = os.environ["GIT_HASH"]
    wandb.experiment.config.update(wb_config)
    set_seed(args)

    # Load pretrained model and tokenizer
    if args.local_rank not in [-1, 0]:
        # Barrier to make sure only the first process in distributed training download model & vocab
        torch.distributed.barrier()


    # config_class = LongformerConfig
    # base_model_prefix = "longformer"
    model = build_DETR(args)
    wandb.watch(model, log="all")

    if args.local_rank == 0:
        torch.distributed.barrier()  # Make sure only the first process in distributed training will download model & vocab

    model.to(args.device)

    # eval_dataset, eval_sampler, eval_loader, args.eval_batch_size = get_data_objects(args, args.predict_file, False)
    # eval_dataset = get_dataset(args, evaluate=True)
    # eval_loader = BucketBatchSampler(eval_dataset, max_total_seq_len=args.max_total_seq_len, batch_size_1=True)

    if args.do_train:
        # train_dataset = get_dataset(args, evaluate=False)
        # train_loader = BucketBatchSampler(train_dataset, max_total_seq_len=args.max_total_seq_len)
        # if args.do_profile:
        #     profiler = cProfile.Profile()
        #     profiler.enable()
        #     global_step = train(args, model, criterion, train_loader, eval_loader, eval_dataset)
        #     profiler.disable()
        #     result = io.StringIO()
        #     pstats.Stats(profiler,stream=result).sort_stats('tottime').print_stats()
        #     result=result.getvalue()
        #     # chop the string into a csv-like buffer
        #     result='ncalls'+result.split('ncalls')[-1]
        #     result='\n'.join([','.join(line.rstrip().split(None,5)) for line in result.split('\n')])
        #     # save it to disk
            
        #     with open('test.csv', 'w+') as f:
        #         #f=open(result.rsplit('.')[0]+'.csv','w')
        #         f.write(result)
        #         f.close()
        # else:
        train(args, model, wandb)
    # make_evaluation(model, criterion, eval_loader, eval_dataset, args) #TODO: report_eval won't work in here because of missing parameters

# Press the green button in the gutter to run the script.
if __name__ == '__main__':
    main()


# See PyCharm help at https://www.jetbrains.com/help/pycharm/<|MERGE_RESOLUTION|>--- conflicted
+++ resolved
@@ -54,14 +54,10 @@
         torch.distributed.init_process_group(backend='nccl')
         args.n_gpu = 1
     args.device = device
-<<<<<<< HEAD
     if args.is_debug:
         args.n_gpu = 1 
         os.environ["CUDA_VISIBLE_DEVICES"] = "3"
         os.environ["CUDA_LAUNCH_BLOCKING"] = "1"
-=======
-    args.n_gpu = 1   #TODO:REMOVEEEEEEEe
->>>>>>> 597115a9
 
     # Setup logging
     logging.basicConfig(format='%(asctime)s - %(levelname)s - %(name)s -   %(message)s',
